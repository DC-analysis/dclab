0.64.0
 - feat: introduce concept of perishable (e.g. temporally expiring) basins
 - feat: add `PerishableRecord` to presigned URLs for DCOR basins (#244)
 - fix: do not export perishable basins (#254)
 - fix: allow `Basin.verify_basin` to fail
 - fix: `Basin.__repr__` failed when location did not exist
 - fix: fetching tables information from DCOR dataset could time out
 - enh: increase timeout every time fetching data from DCOR API times out
 - setup: drop support for Python 3.8
<<<<<<< HEAD
 - ref: add `get_contour_lines` method to `KernelDensityEstimator` class
=======
 - tests: add tests for fetching tables from a DCOR dataset (#229)
>>>>>>> 415c04a6
 - ref: deprecate get_contour and use bin_width_doane_div5 in kde submodule
 - ref: cache "basins" in `RTDC_DCOR` instead of in `RTDC_DCOR.api`
0.63.1
 - docs: update documentation and code references for kde submodule
 - enh: cache S3 sessions and clients (test suite duration reduced by 30%)
 - enh: cache "basins" response for DCOR format
0.63.0
 - feat: add `progress_callback` argument to all data export methods (#271)
0.62.17
 - docs: properly employ license GPL-2.0-or-later
 - ref: add KernelDensityEstimator class
 - ref: perform avi export with PyAV instead of imageio
 - setup: bump fcswrite to 0.5.1
0.62.16
 - enh: allow editing S3 credentials via environment variables at runtime
 - docs: fix typo in S3 section (missing `DCLAB_S3_SECRET_ACCESS_KEY`)
 - docs: add more example use cases in the basin section
 - docs: add example script for rewriting paths of basins
 - docs: remove broken reference to HDF5 `linker` module
 - tests: reduce test time by 35% from 400s to 250 (smaller S3 reference data)
0.62.15
 - fix: support opening files on non-mounted network shares on Windows
0.62.14
 - fix: exporting table data broken
 - ref: introduce base class for tables `TableMeta`
0.62.13
 - ref: add custom table class for `hdf5` and `dcor` formats
0.62.12
 - fix: viscosity computation for MP-PBS at zero flow rate should be NaN
0.62.11
 - enh: support plain `numpy.array` tables
0.62.10
 - fix: `basin_definition_copy` failed when more than one basins defined
   due to redundant loop
 - fix: JSON logs during export were not sorted and indented
0.62.9
 - enh: sort basin definition before exporting to JSON; the side-effect
   is that the unique key for a basin changes, possibly resulting in
   duplicated basin definitions for existing datasets
 - enh: make sure every basin can be identified with a key created from
   its definition; important for connecting the basin dictionaries
   with the instantiated basins
0.62.8
 - fix: metadata of tables not copied by `copier.py`
 - docs: formatting typo (#270)
0.62.7
 - fix: IntegrityChecker must not load basins
 - fix: KeyError in IntegrityChecker when "basin_events" group missing (#268)
 - fix: warn user about missing internal basin features while still loading
   those that are available (#268)
 - fix: do not copy internal basin definitions for non-existent features (#269)
 - docs: clarify interpretation of [qpi]: "filter size" metadata (#267)
 - tests: avoid architecture and Python-version dependent test
0.62.6
 - enh: support passing pathlib.Path to lme4.rsetup.set_*_path methods
 - docs: correct keyword arguments for advanced section on S3
0.62.5
 - enh: make set_r_lib_path available in lme4 submodule
0.62.4
 - enh: honor R_LIBS_USER environment variable when running R
0.62.3
 - fix: get_r_version string conversion not necessary
0.62.2
 - fix: use full path to R executable when running lme4 analysis in rsetup
 - enh: properly catch CalledProcessError in run_command
 - enh: improve search for R executable path
 - ref: replace sp.check_output with run_command in lme4 submodule
0.62.1
 - fix: numpy-version-specific default for `copy` in `__array__()`
0.62.0
 - BREAKING: removed the `rtdc_dataset.linker` module, because it is not
   used by any other piece of software and because combining file-like
   objects external links are quirky and their combination finally broke
   with h5py 3.12
 - enh: added integrity check for external links
 - tests: reduce warnings
0.61.5
 - fix: integrity check failed for empty datasets
0.61.4
 - docs: update basins section
 - docs: cleanup build process
0.61.3
 - fix: TypeError when of R_HOME is not set
0.61.2
 - ref: migrate from rpy2 to custom wrapper around R and Rscript binary
 - setup: remove extra [lme4] and rpy2 requirement
0.61.1
 - fix: properly catch warnings for determining bad event image for fmt_tdms
 - fix: make sure integer features are always written as uint,
   and for that introduce `dclab.rtdc_dataset.writer.FEATURES_UINT32`
   and `dclab.rtdc_dataset.writer.FEATURES_UINT64`
 - setup: support numpy 2
0.61.0
 - BREAKING: removed the `feat_anc_ml` module and with it all functionalities
   related to loading machine learning features from .modc files (#236)
 - fix: do not attempt to load S3 data when the endpoint seems wrong
 - enh: improve availability check for S3 basin data
 - enh: improve availability check for HTTP basin data
 - enh: improve availability check for HDF5 basin data
 - enh: cache list of features available via all basins
 - enh: speed up feature retrieval for non-ancillary features
 - ref: replace `np.string_` with `np.bytes_`
0.60.9
 - build: build with macos-latest and macos-13 images
0.60.8
 - build: build with macos-12-large and macos-13-xlarge images
0.60.7
 - build: build with macos-13-large and macos-13-xlarge images
0.60.6
 - build: build with macos-latest-large and macos-latest-xlarge images
0.60.5
 - fix: return correct length for BasinProxyFeature
 - fix: export from dataset with internal basins did not work (#262)
0.60.4
 - fix: check feature list for export for duplicates (#257)
 - enh: more verbose error message when loading data
 - docs: a few clarifications on Young's modulus computation
0.60.3
 - fix: add args and kwargs to all __array__ methods
0.60.2
 - enh: add [experiment]:timestamp (unix time) to configuration
0.60.1
 - fix: subclass `BasinProxyFeature` from `NDArrayOperatorsMixin`
0.60.0
 - feat: support (mapped) internal basins
 - enh: add log entry to the output file when exporting data (#251)
0.59.1
 - fix: protection against cyclic basin dependencies
 - fix: ValueError when exporting data from basin-mapped dataset
 - fix: Check for basin availability when checking run identifier
0.59.0
 - feat: support basins with blown indices
 - enh: increase verbosity when failing to resolve basins
 - enh: implement dtype for `H5ScalarEvent`
0.58.8
 - enh: existence of "index_online" section is no longer required
0.58.7
 - enh: introduce `RTDCBase.features_local` for accessing features
   that are exclusively local and not in remote locations
 - enh: prevent `RTDCBase._get_ancillary_feature_data` from
   unnecessarily accessing feature data for hashing
 - enh: introduce new feature "bg_off", a float-valued feature for
   event-wise background offset correction
 - enh: warn user about missing endpoint URLs in S3 format and raise an
   exception when push comes to shove
 - enh: add "pipeline:dcnum mapping" metadata
 - docs: document S3 environment variables
0.58.6
 - enh: for access to private S3 data, introduce the environment
   variables `DCLAB_S3_ENDPOINT_URL`, `DCLAB_S3_ACCESS_KEY_ID`,
   and `DCLAB_S3_SECRET_ACCESS_KEY`
 - ref: reorganize the `fmt_s3` module
0.58.5
 - fix: CLI methods returned exit status 1 since paths were returned
0.58.4
 - fix: support relative paths in basins with both nt `\\` and
   posix `/` path separators
 - enh: store original metadata in .tsv export (#255)
0.58.3
 - fix: keep only 1000 contours in LazyContourList, because keeping
   all contours causes the memory to fill up for large input files
0.58.2
 - fix: KeyError when iteration over DCOR logs or tables
 - fix: remove hack that populates feature names for basins unreliably
 - enh: lazily load logs and tables in `fmt_hierarchy`
0.58.1
 - fix: exporting with basins from a hierarchy child did not write a
   basin derived from the hierarchy root parent
 - docs: add example for `map_indices_child2parent` in `fmt_hierarchy`
 - ref: explicitly define ancillary features in `RTDC_Hierarchy`
0.58.0
 - feat: implement "mapped basins" that have a superset of events
 - feat: allow to export basin-only HDF5 files
 - fix: support input files without "events" in `rtdc_copy`
 - fix: CLI methods now store basin information in output paths (#239):
   compress, condense, and repack preserve the original input basins;
   split writes mapped basins (using export.hdf5); join does not write
   basins at all
 - fix: enable nested basins for the HDF5, S3, and HTTP basins,
   because we have the `_local_basins_allowed` property since 0.57.6
 - fix: when joining datasets, the name of the log holding the configuration
   of the source datasets should be src-#{i}_cfg instead of cfg_src-#{i}
 - enh: introduce `RTDCBase.features_ancillary`, a list of all ancillary
   features (computed on-the-fly) for a dataset
 - enh: add `include_basins` keyword argument for `rtdc_copy`
 - enh: `RTDCWriter.store_basin` now returns the basin hash/identifier
 - enh: CLI methods now return the output path
 - enh: the repack CLI method now allows to strip basins
 - docs: add an advanced usage section on basins
 - docs: update doc strings for CLI methods
 - setup: pin nptdms<1.9, because tests started to fail
 - ref: modify basin `load_dataset` methods to support mapped basins
 - ref: put input and output path in order for CLI methods
 - tests: make sure basin features are not written automatically in
   CLI methods (#246)
 - ci: install lme4 from archive
0.57.7
 - fix: raise a ValueError in HTTPFile when the server does not return
   the status code 200
 - enh: properly handle missing ETag in HTTPFile
 - enh: compute fallback identifier using hash of first chunk in RTDC_HTTP
 - ref: drop the old dcserve API version 1 and use version 2 by default
0.57.6
 - enh: allow non-existent paths in `common.get_command_log`
 - ref: factor out `cli.task_condense.condense_dataset` for condensing
   an open dataset without the knowledge of its path
 - ref: when condensing a dataset, instead of the MD5-5M, the hash of its
   configuration is used as an suffix for previous condense logs
0.57.5
 - fix: do not allow local basins for network-based subclasses of `RTDCBase`
0.57.4
 - fix: catch zero-valued contour accuracy for KDE plot (#249)
0.57.3
 - setup: the s3 extra does not require a specific version of urllib3
 - ci: use main branch of GH Actions actions to reduce maintenance burden
0.57.2
 - fix: speed-up S3 availability check (#245)
 - enh: allow to specify list of features for data copier
 - ref: migrate from s3fs to boto3 for fmt_s3
 - test: data copier with `none` and invalid features
 - docs: remove pin for sphinx
 - build: make musllinux builds for e.g. docker images
0.57.1
 - fix: RTDCWriter.rectify_metadata fails when image feature is empty
 - fix: handle empty write requests in export.hdf5 and RTDCWriter (#242)
 - tests: add test for writing all-nan data (#242)
 - docs: improve documentation of hierarchy child mapper
0.57.0
 - fix: integer overflow in downsample_grid
 - fix: removed unnecessary computation of hierarchy filter instance
 - enh: cythonize downsample_grid (~10x speed-up)
 - enh: got rid of for-loop in map_indices_parent2child (~100x speed-up)
 - enh: slight improvement of managing manual indices in hierarchy children
 - enh: added dtype properties for contour and trace events
 - enh: ensure all feature data objects have the dtype property
 - enh: globally use chunk sizes of ~1MiB when writing HDF5 data (#217)
   (minor speedup since previously a chunk size of 100 events was used
   for images and scalar features were written in one big chunk)
 - enh: favor array operations in `yield_filtered_array_stacks` (~4x speed-up)
 - enh: increase verbosity for unreachable remote basin features
 - ref: implement `__array__` methods for hierarchy event classes
 - ref: implement `__array__` method for `H5MaskEvent`
 - ref: new submodule for hierarchy format
0.56.3
 - fix: regression missing check for basin availability
0.56.2
 - enh: perform basin availability checks in daemon thread
0.56.1
 - enh: priority-based basin sorting (file over remote, http over dcor)
0.56.0
 - feat: allow nested basins
 - feat: implement DCOR basins
 - fix: make sure basins are always closed on context exit (#238)
 - fix: failed to load basin data when port was specified in location
 - enh: requests session pooling for fmt_http and fmt_dcor
 - enh: implement context manager for RTDCBase
 - enh: be forwards-compatible and ignore unsupported basin formats
 - ref: new http_utils submodule for managing HTTP connections
0.55.7
 - test: tested rtdc_dataset.config.Configuration is pickable (#190)
 - enh: add dcnum pipeline identifier metadata constants
0.55.6
 - fix: default `host` was overriding URL host in fmt_dcor
0.55.5
 - enh: register new features area_um_raw, deform_raw, eccentr_prnc,
   per_ratio, per_um_raw, sym_x, sym_y
 - ref: simplify/cleanup computation of tilt feature
0.55.4
 - enh: improve timeout and availability check for fmt_http
0.55.3
 - enh: migrate to purely requests-based HTTP file for fmt_http
0.55.2
 - fix: fmt_dcor did not properly retry failed connections
 - enh: minor optimizations for fmt_http and fmt_s3
0.55.1
 - fix: disable instance cache fsspec.HTTPFileSystem (fmt_http)
0.55.0
 - feat: implement HDF5-based HTTP file format and basin
 - fix: replace lru_cache on instance methods to fix memory leak (#214)
 - fix: remove lru_cache in DCOR format (#226)
 - fix: implement `__contains__` for DCOR logs and tables
 - enh: improve parsing of DCOR URLs (scheme in host)
 - enh: speed-up of initialization of DCOR data
 - enh: add requests timeout for DCOR data
 - enh: more caching of event size and shape for HDF5 format
 - enh: faster computation of contour length for DCOR format
 - enh: use dcserv version 2 in DCOR format (fast S3 access)
 - enh: change measurement identifier upon filtered export
 - setup: pin s3fs>=2023.10.0
 - setup: pin upper bounds of dependencies
0.54.2
 - fix: availability checks for basins
0.54.1
 - fix: properly check for basin availability before getting features
0.54.0
 - fix: partial workaround for #238
 - fix: hash alias for HDF5 Datasets in files not in the file system
 - enh: delayed computation of measurement identifiers for basins
 - enh: allow to specify which features are served by a basin
 - enh: improve speed of S3 file format by increasing chunk size
 - enh: do not immediately raise an exception when metadata are missing
 - enh: lazy initialization of .RTDCBase.filters
 - enh: lazy initialization of .RTDCBase.basins
 - enh: lazy loading of feature list for HDF5 data
 - setup: migrate from pkg_resources to importlib_resources
 - ref: remove the dclab.isoelastics.ISOFILES constant
 - ref: remove the dclab.features.emodulus.INTERNAL_LUTS constant
0.53.3
 - fix: bad hdf5 basin check
0.53.2
 - fix: catch OSError when accessing invalid hdf5 basin
 - enh: implement retrieving basins in fmt_dcor
0.53.1
 - fix: catch OSError when accessing invalid S3 URL
 - enh: implement `Configuration.as_dict`
 - enh: implement `Basin.as_dict`
0.53.0
 - feat: introduce remote type basin format s3
 - feat: implement `store_basin` in `RTDCWriter`
 - docs: add information about basins
 - ref: expand `fmt_dcor` submodule laterally
 - ref: deprecate the `feat_anc_ml` submodule
 - enh: improve URL parsing for s3 format
 - enh: extract dataset size from metadata before resorting to features
 - enh: support remote basins
0.52.6
 - maintenance release
0.52.5
 - maintenance release
0.52.4
 - ref: HDF5Basin gets its own submodule
 - setup: oldest-supported-numpy is not required anymore, since numpy
   is backwards-compatible now
0.52.3
 - maintenance release
0.52.2
 - maintenance release
0.52.1
 - docs: document the copier submodule (#218)
 - docs: simplify headings in advanced section
 - docs: refactor writing DC data into its own subsection
 - docs: add advanced section on how to work with S3 data (#228)
 - docs: add information about S3 object storage in DCOR section
 - setup: force requests >= 2.31.0 (CVE-2023-32681)
 - setup: bump scipy to 1.10.0 (CVE-2023-25399)
 - tests: add test tables and logs tests for linker
 - tests: add tests for S3 file format (#228)
0.52.0
 - feat: qpi features and related metadata added to definitions (#192)
0.51.4
 - setup: wrong package setup
0.51.3
 - setup: wrong package setup
0.51.2
 - enh: support dictionary of arrays in RTDCWriter.store_table
 - tests: added missing test files
0.51.1
 - fix: workaround for segmentation fault caused by HDF5
0.51.0
 - feat: introduce read-support for local basins (upstream features)
 - fix: minor bug lead to issue with latest rpy2 versions (invisible)
 - fix: support numpy integers and booleans for JSON serializer
 - enh: introduce optional configuration key [experiment]:"run identifier"
 - docs: restructuring and introduction of new features
 - ref: restructured fmt_hdf5 submodule
 - ref: remove deprecated `write` method for creating .rtdc files
 - ref: introduce more general `RTDCBase._finalize_init`
 - tests: tests passing on Python 3.11
0.50.4
 - setup: cleanup pyproject.toml
0.50.3
 - fix: do not allow editing reserved filter properties (#210)
 - fix: do not allow editing temporary features (#202)
 - ref: read-only features and proper subclassing in `RTDC_Dict`
 - ref: subclass from `collections.UserDict` and not from `dict`
 - docs: add more information about manual filters (#173)
0.50.2
 - enh: support reading 'tables' from DCOR datasets (#221)
0.50.1
 - enh: support reading 'logs' from DCOR datasets
 - enh: hierarchy parents inherit their parent's logs and tables
0.50.0
 - feat: support opening objects on S3-compatible storage (#213)
 - feat: support opening file-like objects as HDF5 data
 - enh: use regexp to identify valid DCOR URLs
 - enh: allow to pass keyword arguments to h5py.File for fmt_hdf5
0.49.1
 - fix: do not recompute inert_ratio_cvx and inert_ratio_raw
   computed with Shape-In >= 2.0.5 (#224)
 - tests: add additional test for inertia ratio (#223)
0.49.0
 - feat: implement `is_properly_compressed`, `rtdc_copy`, and
   `h5ds_copy` in `dclab.rtdc_dataset.copier` (#216)
 - feat: support "tables" (compound arrays) in HDF5 files
 - fix: explicitly use 64bit ints and floats when instantiating numpy
   arrays, because numpy on Windows defaults to 32bit ints
   which resulted in overflows when computing inertia ratio
 - enh: unify names of exported logs
 - enh: CLI use `rtdc_copy` in dclab-compress, dclab-condense,
   and dclab-repack (#216)
 - enh: CLI compute the command log as early as possible
 - enh: ignore "def" feature when performing an unknown-feature check
 - enh: minor improvements in error message verbosity here and there
 - ref: remove deprecated method dclab.load.check_dataset
0.48.8
 - enh: CLI new --no-ancillary-features keyword argument for
   dclab-condense to skip the computation of expensive features
0.48.7
 - maintenance release
0.48.6
 - maintenance release
0.48.5
 - fix: CLI dclab-verify-datasets now complains about missing input data
 - enh: feed kwargs to sp.check_output to avoid pop-up command prompts
 - ref: migrate from "tensorflow-SavedModel" to "tf" in ml submodule
 - build: migrate to pyproject.toml (except for cython extensions)
 - build: add manylinux wheels using cibuildwheel
0.48.4
 - fix: do not cache all feature names, only defective feature names,
   because some features can be (de)registered dynamically
0.48.3
 - fix: always treat ancillary time as float64
 - enh: add defective feature check for inertia ratio features
   inert_ratio_cvx, inert_ratio_prnc, inert_ratio_raw, and tilt (#212)
 - enh: cache available feature names in the HDF5 format
0.48.2
 - fix: invalid computation of inertia ratio features (inert_ratio_cvx,
   inert_ratio_prnc, inert_ratio_raw, tilt) for events with large
   horizontal extent due to an integer overflow (#212)
 - enh: many-fold increase in HDF5 dataset read speed via caching (#189)
 - enh: detect all-zero temperature in dclab-verify-dataset (#183)
0.48.1
 - fix: emodulus values were not correctly cached
0.48.0
 - BREAKING CHANGE: remove deprecated "emodulus model" key from
   dataset configuration
 - feat: new 'buyukurganci-2022' model to compute MC-PBS viscosity (#197)
 - enh: use the 'buyukurganci-2022' model for isoelastics by default
 - enh: increase verbosity when opening an .rtdc file failed
 - enh: support shorthand for known media for viscosity computation
 - docs: update part about DCOR (#182)
0.47.8
 - fix: implement cleaner solution for time computation (#207)
0.47.7
 - fix: include time offset when computing defective time feature (#207)
 - ref: make the h5py.File object public in RTDC_HDF5
0.47.6
 - fix: register float32 time from ShapeIn as defective feature
 - docs: make "edit on GitHub" link lead to actual source file again
0.47.5
 - enh: allow temporary features for hierarchy children (#123)
 - enh: more type annotations (partially #198)
 - build: add Python 3.11 CI pipeline
0.47.4
 - enh: allow pathlib.Path objects in cli.get_command_log custom dicts
0.47.3
 - fix: np.histrogram2d does not expect broken normed argument
 - docs: fixed GH Actions badge
 - enh: implement `RTDC_HDF5.__len__`
0.47.2
 - enh: add --version flag to CLI
0.47.1
 - fix: matplotlib.plot hierarchy child scalar data not working
0.47.0
 - feat: lazy-loading and improved caching strategy for hierarchy
   child datasets via `RTDC_Hierarchy` (the call to `apply_filter`
   is now mandatory for all changes to propagate to the children)
 - feat: introduce `RTDC_Hierarchy.rejuvenate`, an alias for
   `apply_filter` which more accurately describes what happens there
 - feat: added file_monitoring_lru_cache convenience decorator
 - enh: new feature bg_med: Median frame background brightness
 - enh: add min/max/mean values as scalar dataset attributes (#175)
0.46.6
 - fix: tdms format config parser not working when para.ini missing
0.46.5
 - enh: new staticmethod RTDC_TDMS.extract_tdms_config for
   extracting metadata from tdms-based datasets; This method
   optionally returns a list of paths used for extracting metadata
 - ref: cleanup in RTDC_TDMS with dict.setdefault
0.46.4
 - enh: allow to export logs alongside HDF5 data (#180)
 - enh: add features flow_rate and pressure
0.46.3
 - docs: make compilation run on Windows
 - docs: update information on plugin features (#151)
 - ref: remove Zellmechanik Dresden branding
0.46.2
 - fix: support passing instances of `Configuration` and
   `ConfigurationDict` to `dclab.util.obj2bytes`
 - enh: return sorted json representation in `Configuration.tojson`
 - ref: use `functools.update_wrapper` in `Cache` wrapper
 - docs: make sure `dclab.downsampling.downsample_grid` is in code ref
0.46.1
 - fix: ConfigurationDict should not subclass from dict (#174)
 - ref: use f-strings and print correct feature for temporary feature
   error message (#193)
0.46.0
 - BREAKING CHANGE: The LUT data for LE-2D-FEM-19 had to be revised,
   because the simulation support was sparse at high deformations (#191)
 - feat: added new LUT and isoelastics for HE-2D-FEM-22
   and HE-3D-FEM-22 (#188)
 - docs: new LUT data version 10.6084/m9.figshare.12155064.v4
0.45.0
 - feat: introduce 10th and 90th percentile brightness features
 - enh: added definitions for the Haralick texture features
   (computed using the mahotas package from bg-corrected event mask)
0.44.0
 - feat: introduce background-corrected brightness features
 - enh: detect confusion in plugin feature names (#179)
 - enh: cache innate feature data for hierarchy children
 - enh: raise more verbose error message when the user tries to access
   non-existent features in hierarchy children (#92)
0.43.1
 - fix: script fem2rtdc.py did not work with latest openCV (#176)
 - fix: properly implement random pixel offsets in fem2rtdc.py and
   and pixelation_correction.py (#178)
 - enh: improved test for compression (require Zstd with level >= 5)
 - enh: added `close` method for `RTDCWriter`
 - ref: added tests and cleaned up fem2rtdc.py
0.43.0
 - feat: introduce Zstandard compression via hdf5plugin
 - enh: speed-up HDF5 data export if `filltarr` are all-True
 - ref: deprecate "compression" keyword argument for HDF5 export
0.42.3
 - enh: support hierarhcy feature dtype property for image and mask event
 - docs: fix regression in builds due to new H5ScalarEvent
0.42.2
 - fix: lazy-load scalar feature data for HDF5 data
 - fix: fix repr string of AncillaryFeature when identifier is None
 - ref: compute identifiers from HDF5 data using file system path
   and HDF5 path
0.42.1
 - fix: support "image_bg" feature for DCOR data
 - ref: replace formats with f-strings in check.py
0.42.0
 - enh: reduce computation time of file hashes in the cli submodule
   (and thus all other software downstream) by switching from a full
   SHA256 hash to a 5MB md5 hash; this speeds up operations on
   slow network shares
 - ref: minor change when installing R packages
   (rlme tests are broken on Windows currently)
 - ref: use np.float32 for principal inertia ratio computation
   (compatibility with OpenCV)
0.41.0
 - feat: pull DCOR access token management from downstream DCOR-Aid
 - feat: allow to set alternate DCOR server certificate bundles by
   appending paths `dclab.rtdc_dataset.fmt_dcor.DCOR_CERTS_SEARCH_PATHS`
 - enh: allow to skip checks and by default use the innate features
   during export of an RTDCBase
 - setup: remove appveyor build pipeline
 - ref: cleanup fmt_dcor
0.40.0
 - setup: bump numpy from 1.17.0 to 1.21.0
 - setup: bump scipy from 0.14.0 to 1.8.0
 - setup: drop support for Python 3.7
0.39.18
 - fix: regression since 0.39.0; contours with wrong index where not
   repaired
 - ref: Python distutils library is deprecated
 - ref: some scipy namespaces are deprecated
0.39.17
 - enh: allow to specify unique_id of PolygonFilter when loading
   from file
0.39.16
 - fix: not all statistics exported if no feature was specified
0.39.15
 - fix: fix accessing inherited non-scalar temporary or plugin features
   for RTDC_Hierarchy class (#165)
 - fix: properly handle user-defined (temporary or plugin) features
   when exporting to HDF5 (#166)
 - enh: add "shape" keyword argument in RTDCWrite.store_feature to
   allow the user to pass the correct data shape; this reduces warning
   messages when using the RTDCBase.export.hdf5 functionality
 - ref: simplify data export to HDF5 with generator function
 - tests: use correct tdms-dataset for tdms tests
0.39.14
 - fix: enable loading of non-scalar plugin data as h5py.Dataset (#162)
 - build: minor fixes in CI and testing pipeline
0.39.13
 - fix: recompute the "ml_class" feature if the ml_score features
   change (either the underlying model or the number of features)
0.39.12
 - fix: support nan values for the computation of the "ml_class"
   feature (#161)
 - fix: cache of util.hashfile used access times of files (and thus
   might not have been of any use in some cases)
0.39.11
 - fix: misleading error message when loading plugin features
   with Python modules that are not available (#160)
 - docs: add information on how to call CLI functions from within
   Python (#145)
0.39.10
 - fix: make absolutely sure HDF5 files are closed if RTDCWriter is
   used as a context manager
 - docs: properly document the shapes option of plugin features (#146)
0.39.9
 - fix: spelling of Young's modulus (#159)
 - ref: define minimal R version 3.6.0 in lme4 submodule and
   propagate any errors with possible solutions to the user
 - ref: extract exact version string for R
0.39.8
 - enh: cache computed file hashes with additional os.stat info
 - tests: fix tests on Windows
0.39.7
 - fix: handle empty trace feature in RTDCWriter.rectify_metadata
0.39.6
 - fix: do not close H5File object passed to RTDCWriter.__init__
0.39.5
 - fix: write FeatureSetNotIdenticalJoinWarnings to logs in dclab-join
0.39.4
 - fix: KeyError object 'index_online' doesn't exist when joining
   two datasets with dclab-join (#158)
 - fix: generalize online_filter configuration keys (#156)
 - fix: relax validation of online_filter configuration key types
 - fix: make sure that only common features of the input files for
   dclab-join are written to the output file (#157)
 - enh: add `with_unit` keyword to `get_feature_label`
 - ref: slightly modified online_filter configuration descriptions
0.39.3
 - ref: deprecate these lists/dicts in dclab.definitions:
   config_descr, config_funcs, config_types, feature_names,
   feature_labels, feature_name2label (#135)
 - ref: use more intuitive trace feature in fmt_dcor
0.39.2
 - ref: renamed mask and contour labels
 - ref: increase verbosity in error messages
 - tests: add .modc test model and data
0.39.1
 - fix: don't create __pycache__ folders for plugin features
 - fix: add "date" to machine-learning feature info dict
0.39.0
 - enh: implement .shape and .__len__ for non-scalar features
   and all file formats (#117)
 - ref: adjust ancillary machine-learning feature API to match
   that of plugin features (this is not a breaking change,
   because nobody is using machine-learning features yet)
 - ref: minor refactoring of tdms file format code might lead to
   faster loading of trace data
0.38.2
 - fix: reduce memory usage when writing "mask" feature data
0.38.1
 - maintenance release
0.38.0
 - enh: add identifier to AncillaryFeature class
 - enh: introduce MachineLearningFeature to simplify the use of
   machine learning models in ancillary features
 - fix: load_modc should return a list of models
 - ref: rename `rtdc_dataset.ancillary` submodule to `anc_feat_core`
 - ref: rename `rtdc_dataset.plugins` submodule to `anc_feat_plugin`
 - ref: move the `ml` submodule to `rtdc_dataset.anc_feat_ml`
 - ref: move tensorflow-related code into its own submodule
 - setup: bump minimum Python version to 3.7
0.37.3
 - fix: ignore defective feature "volume" in pre 0.37.0 .rtdc files
 - fix: always perform version branding when using RTDCWriter context
   manager
 - ref: silence numpy deprecation warning in RTDCWriter
0.37.2
 - enh: speed-up contour computation by a factor of three
   (volume is computed by factor of two faster)
0.37.1
 - enh: make IntegrityChecker class available on top level module
0.37.0
 - BREAKING CHANGE: The volume feature in all previous versions was
   overestimated by about 2µm³. Please re-run your analysis pipeline.
 - fix: volume was computed incorrectly (#141)
0.36.1
 - setup: bump h5py version to 3.0 (issue with integer chunk argument)
0.36.0
 - feat: introduce new RTDCWriter class (#144)
 - fix: in some rare cases, an empty .rtdc file could be generated
   when splitting an .rtdc file via the CLI dclab-split
 - fix: user-defined metadata were not copied with CLI repack
 - fix: support exporting non-scalar plugin features to HDF5 (#143)
 - enh: implement consistent `.shape` property for contour data
   (partially #117)
 - enh: improve export speed of contour data
 - enh: improve export speed if data filtering is disabled
 - ref: disable `time_offset` of internal `export.hdf5_append` function
 - ref: deprecate write_hdf5.write function
 - ref: deprecate export.hdf5_autocomplete_config function
 - ref: deprecate export.hdf5_append function
0.35.8
 - fix: write logs to fixed-length strings in HDF5 files (HDF5 never
   supported variable length string datasets with fletcher32 or compression
   filters)
 - fix: non-scalar features that are not defined in dclab were silently
   ignored upon export; temporarily raise a ValueError instead (#143)
 - setup: release pinning of h5py
0.35.7
 - fix: more Shape-In versions are affected by the medium-write bug
   addressed in 0.33.1
 - enh: improve error handling when loading rpy2
 - enh: add checks for negative or zero-valued metadata
 - tests: fix broken example dataset with zero-valued metadata (#137)
0.35.6
 - fix: config converters were not applied to raw metadata (#139)
0.35.5
 - enh: add sanity_check method to IntegrityChecker
0.35.4
 - enh: implement function for obtaining the description of a
   configuration key get_config_value_descr
0.35.3
 - enh: implement dumping of Configuration to json
0.35.2
 - enh: allow to compress, condense, and repack without checking for
   the input file suffix
 - docs: fixed example data (sphinx encountered unexpected warnings)
0.35.1
 - fix: ignore empty logs (raised IndexError before)
 - tests: increase coverage (#136)
0.35.0
 - enh: support new configuration keys for online polygon filtering
   in the form of "[online_filter]: area_um,deform polygon points" (#134)
 - enh: new helper functions in dclab.definitions: get_config_value_type,
   get_config_value_func, and config_key_exists
 - ref: issue a warning when the data type of a configuration key is
   not correct
0.34.6
 - fix: make get_job_info and get_command_log available in cli submodule
 - tests: add documentation for test data (#119)
0.34.5
 - fix: cast data to float when filling with nan values when checking the
   size of ancillary features
 - fix: dclab-split did not work when nptdms is not installed
 - tests: skip tests that require nptdms, requests, or rpy2 if those
 - enh: add check to warn users from setting None-type config values
   packaages are not installed
 - tests: add test for non-scalar plugin feature
 - ci: run tests with different setup.py-extras installed
0.34.4
 - fix: use temporary file names during CLI operations
0.34.3
 - fix: workaround for when rpy2 finds R_HOME, but R doesn't
0.34.2
 - fix: slicing of non-scalar features for hierarchy children (#128)
 - fix: passing a directory to the CLI tdms2rtdc did not work
 - enh: support slicing of non-scalar features for DCOR data (#132)
 - enh: support slicing of the contour feature for HDF5 data (#132)
 - enh: support slicing of LazyContour for contour AncillaryFeature (#132)
 - enh: minor optimizations of the DCOR format
 - ref: raise NotImplementedError for futile attempts to slice the image,
   contour, or mask features for .tdms data (#132)
 - ref: cleanup CLI code
 - tests: increase coverage of CLI (#116)
0.34.1
 - enh: introduce user-defined "user" configuration section (#125)
 - scripts: refactor fem2lutiso_std.py and fem2iso_volume.py so that
   model-specific post-processing is done in hooks named after the FEM
   identifier, e.g. fem_hooks/LE-2D-FEM-19.py (#90)
 - docs: new LUT data version 10.6084/m9.figshare.12155064.v3
 - ref: minor code cleanup
0.34.0
 - feat: introduce user-defined plugin features (#105)
 - fix: dclab-verify-dataset now also prints other errors it encounters
 - fix: installing the "lmer" R package failed, because "statmod" was not
   installed
 - fix: correct data types for "fluorescence:sample rate",
   "imaging: roi position x", and "imaging: roi position y" (#124)
 - enh: support new .rtdc attribute "online_contour:bg empty" which is
   True when the online background image is computed only from frames
   that do not contain any events (#124)
 - enh: `AncillaryFeature` now populates other ancillary features when they
   share the same method (#104)
 - enh: dclab-verify-dataset now returns a non-zero exit code if there
   were errors, alerts, or violations (#120)
 - ref: streamlined dataset check function for missing meta data keys
0.33.3
 - fix: add "chip identifier" to "setup" configuration section and
   make it optional during dataset checks (#109)
 - fix: ignore empty metadata strings (partly #109); removed the
   `check_metadata_empty_string` check function because it does
   not apply anymore
0.33.2
 - fix: some datasets with unknown feature names could not be
   opened (AssertionError regression in 0.33.1)
 - fix: workaround for sporadic JSONDecodeError when accessing DCOR
 - ref: cleanup cli.py
 - ref: cleanup util.py and deprecate `hash_class` argument in
   `hashfile`
0.33.1
 - fix: add dataset check for wrong medium written to .rtdc file
   by Shape-In
 - fix: filters were ignored when exporting trace data to hdf5 (#112)
 - enh: allow to set ICue identifier for integrity checking
 - ref: code cleanup in export.py
0.33.0
 - feat: introduce user-defined temporary features (point 2 in #98)
 - fix: catch errors for integrity checks on non-raw datasets (#102)
 - fix: add check for negative fluorescence values (#101)
 - enh: add metadata keys for baseline offset (#107)
 - setup: remove deprecated setup.py test
0.32.5
 - fix: add check for zero-flow rate in dclab-verify-dataset
 - setup: added new file CREDITS for docs and only use maintainer
   in setup.py
 - docs: add autodoc to constant variables (#94)
 - docs: add "features_innate" and "features_loaded" to scripting
   goodies section
 - ref: cleanup of RTDCBase class
 - ref: int/bool deprecation warnings in numpy 1.20.0 (#93)
 - tests: test for area_cvx as a float, consistent with output from
   Shape-In (#96)
0.32.4
 - fix: TypeError when registering emodulus LUT (#91)
 - ref: minor cleanup
0.32.3
 - build: use oldest-supported-numpy in pyproject.toml
0.32.2
 - fix: export trace data in chunks to avoid out-of-memory
   errors when compressing large files
 - ref: introduce CHUNK_SIZE in write_hdf5.py and use it when
   exporting to .rtdc
0.32.1
 - enh: dclab-compress now by default does not compress any input
   files that are already fully compressed (fully compressed means
   that all HDF5 datasets are compressed somehow); to get the old
   behavior back (compress in any case, use the "force" keyword
   argument)
0.32.0
 - feat: allow to register external look-up tables for Young's
   modulus computation (#88)
 - ref: restructure look-up table file handling
 - ref: deprecated [calculation]: "emodulus model" metadata key in favor
   of the more descriptive "emodulus lut" key.
 - ref: the "method" argument in the context of isoelasticity lines
   is deprecated in favor of the "lut_identifier" argument
0.31.5
 - fix: writing "filtering" and "calculation" metadata sections
   to .rtdc files should not be allowed
0.31.4
 - ci: fix rtd builds
 - ci: fix PyPI releases
0.31.3
 - ci: migrate to GitHub Actions
0.31.2
 - enh: add soft type check (assertion) for "emodulus medium"
   key in ancillary features (#86)
 - fix: make sure that strings are not written as bytes in
   hdf5 files
0.31.1
 - enh: add boolean "model converged" key to return dictionary of
   `Rlme4.fit` (#85)
0.31.0
 - feat: implement (generalized) linear mixed-effects models
   via a wrapper around R/lme4 using rpy2 (install with extra
   "lme4")
0.30.1
 - fix: `new_dataset` attempts to load DCOR dataset when
   given a non-existent path as a string (#81)
0.30.0
 - BREAKING CHANGE: drop support for Python 2 (#34)
 - feat: new machine learning (ML) submodule `dclab.ml`
 - feat: implement ML model file format .modc (#78)
 - feat: add tensorflow helper functions for RT-DC data
 - setup: bump numpy>=1.17.0
 - ref: minor improvements of code readability
 - tests: set global temp dir and remove it after testing
0.29.1
 - enh: lift restrictions on valid options for [setup]:medium
   (can now be any arbitrary string)
0.29.0
 - feat: support the "image_bg" feature which contains the
   rolling mean background image computed by Shape-In
0.28.0
 - feat: new CLI command dclab-split to split a large dataset into
   multiple smaller datasets
0.27.11
 - fix: do not cache hierarchy child feature values; this might lead
   to intransparent situations where a child has different features
   than its parent (you cannot always rely on the user to call
   `apply_filter`)
 - fix: hierarchy child configuration section "calculation" was not
   updated with the hierarchy parent values
 - docs: add example for loading data from DCOR and computing
   the Young's modulus
0.27.10
 - fix: support unicode characters when writing HDF5 in Python2
0.27.9
 - docs: add artwork
 - fix: support unicode characters in sample names in Python2
0.27.8
 - docs: add more information on emodulus computation
 - docs: add script for visualizing emodulus LUTs
0.27.7
 - ref: replace deprecated .tostring() with .tobytes()
0.27.6
 - fix: video seek issue workaround also for the first 100 frames
 - cli: also skip the final event in tdms2rtdc if the image is empty
 - cli: renamed kwarg `--include-initial-empty-image`
   to `include-empty-boundary-images`
 - enh: improve detection and recovery of missing images for fmt_tdms
0.27.5
 - maintenance build
0.27.4
 - maintenance build
0.27.3
 - fix: ignore ResourceWarning due to unknown _io.BufferedReader
   in third-party software when converting .tdms to .rtdc
0.27.2
 - maintenance build
0.27.1
 - setup: bump imageio to 2.8.0 for Python>=3.4
 - ref: removed NoImageWarning during export (warning is already
   issued by fmt_tdms.event_image)
0.27.0
 - feat: introduce new feature names `ml_score_???` where `?`
   can be a digit or a lower-case letter of the alphabet (#77)
 - feat: introduce new functions `dclab.definitions.feature_exists`
   and `dclab.definitions.scalar_feature_exists` for checking the
   existence of features (including the `ml_score_???` features
   which are not in `dclab.definitions.feature_names`)
 - feat: introduce ancillary feature `ml_class` which is
   defined by the `ml_score_???` features
 - enh: fmt_dict automatically converts scalar features to arrays
 - ref: replace check for `dclab.definitions.feature_names`
   by `dclab.definitions.feature_exists` where applicable
 - ref: replace access of `dclab.definitions.feature_name2label`
   by `dclab.definitions.get_feature_label` where applicable
 - ref: do not automatically fill up all the box filtering ranges
   in `RTDCBase.config["filtering"]` with zeros; raise ValueError
   if user forgets to set both ranges
 - docs: major revision (promote Shape-Out 2 and DCOR)
0.26.2
 - fix: `kde_methods.bin_num_doane` now uses 5 as default if it
   ecounters nan or zero-division
 - docs: updates related to Young's modulus computation
0.26.1
 - enh: cache more online data in fmt_dcor 
 - enh: add `dclab.warn.PipelineWarning` which is used as a parent
   class for warnings that a user might be interested in
 - fix: temperature warnings during emodulus computation revealed
   only the lower temperature limit of the data
0.26.0
 - feat: implement volume-deformation isoelasticity lines (#70)
 - fix: specifying an external LUT as ndarray did not work
 - scripts: finish 'fem2iso_volume.py' for extracting volume-
   deformation isoelasticity lines
 - scripts: add 'pixelation_correction.py' for visualizing
   pixelation effects on area_um, volume, and emodulus
 - ref: renamed isoelasticity line text files
0.25.0
 - fix: appending data to an hdf5 file results in a broken "index"
   feature (re-enumeration from 0), if the given dataset contains
   the "index_online" feature
 - enh: allow to set external LUT files or LUT data when computing
   the Young's modulus with the `lut_data` keyword argument in
   `dclab.features.emodulus.get_emodulus`.
 - ref: refactored `features.emodulus`: New submodules `pxcorr` and
   `scale_linear`; `convert` is deprecated in favor of `scale_feature`
0.24.8
 - setup: include Python 3.8 builds and remove Python<=3.5 builds
 - scripts: renamed 'extract_lut_and_iso.py' to 'fem2lutiso_std.py' 
0.24.7
 - fix: `ConfigurationDict.update` did not take into account
   invalid keys (everything is now done with (__setitem__`)
0.24.6
 - maintenance release
0.24.5
 - maintenance release
0.24.4
 - maintenance release
0.24.3
 - fix: `ConfigurationDict.update` did not actually perform the
   requested update (does not affect `Configuration.update`)
 - enh: also use points_in_polygon from scikit-image to determine
   contour levels
0.24.2
 - build: import new skimage submodules so that PyInstaller
   will find and use them
0.24.1
 - enh: improve polygon filter speed by roughly two orders of
   magnitude with a cython version taken from scikit-image; there
   are only minor differences to the old implementation (top right
   point included vs. lower left point included), so this is not
   a breaking change (#23)
0.24.0
 - data: refurbished LUT for linear elastic spheres provided by
   Dominic Mokbel and Lucas Wittwer (based on the FEM simulation
   results from https://doi.org/10.6084/m9.figshare.12155064.v2);
   compared to the old LUT, there is a relative error in Young's
   modulus below 0.1 %, which should not cause any breaking changes
 - data: updated isoelasticity lines (better spacing): analytical
   data was made available by Christoph Herold, numerical data
   was interpolated from the new LUT
 - scripts: added 'scripts/extract_lut_and_iso.py' for extracting
   Young's modulus LUT and isoelastics from FEM simulation data
   provided by Lucas Wittwer; this is now the default method for
   extracting new LUTs and isoelastics
 - scripts: added 'scripts/fem2rtdc.py' for generating in-silico
   .rtdc datasets from FEM simulation data provided by Lucas Wittwer 
 - fix: dclab-verify-dataset failed when the "logs" group was not
   present in HDF5 files
 - fix: use predefined chunks when writing HDF5 data to avoid
   exploding file sizes when writing one event at a time
 - fix: create a deep copy of the metadata dictionary when writing
   HDF5 data because it leaked to subsequent calls
 - ref: changed the way isoelasticity lines and emodulus LUTs
   are stored and loaded (e.g. json metadata and a few more sanity
   checks)
0.23.0
 - feat: enable emodulus extrapolation for `area_um`/`deform` values
   outside of the given LUT.
0.22.7
 - enh: dclab-verify-dataset now also checks whether the sheath and
   sample flow rates add up to the channel flow rate
 - ref: Configuration does not anymore load unknown meta data
   keyword arguments, but ignores them. This implies that
   dclab-verify-dataset will not anymore check them actively.
   Instead, any warning issued when opening a file is added
   to the list of cues.
 - setup: bump nptdms to 0.23.0
0.22.6
 - fix: data export to HDF5 did not work when the "frame rate"
   is not given in the configuration
0.22.5
 - enh: add checks for valid keys in the Configuration dictionary
   of a dataset `RTDCBase().config`; unknown keys will issue
   an UnknownConfigurationKeyWarning (#58)
 - ref: moved `rtdc_dataset.fmt_hdf5.UnknownKeyWarning` to
   `rtdc_dataset.config.UnknownConfigurationKeyWarning`
 - ref: renamed `rtdc_dataset.config.CaseInsensitiveDict`
   to `rtdc_dataset.config.ConfigurationDict` and added option
   to check new keys
0.22.4
 - fix: disable computation of Young's modulus for reservoir
   measurements (#75)
 - enh: new keyword argument `req_func` for `AncillaryFeature` to
   define additional logic for checking whether a feature is
   available for a given instance of `RTDCBase`.
0.22.3
 - enh: add `data` property to ICues (and use it when checking for
   compression)
0.22.2
 - fix: when computing the contour from the mask image, always use
   the longest contour - critical when the mask image contains
   artefacts
 - fix: minor issue with dclab-verify-dataset when nptdms was not
   installed and an exception occured
 - enh: dclab-verify-dataset shows some info on data compression
0.22.1
 - enh: remember working API Key
 - docs: document DCOR format
0.22.0
 - feat: implement DCOR client
 - enh: improved .rtdc file format detection (with wrong extension)
0.21.2
 - enh: dclab-verify-dataset now also checks HDF5 "mask" feature
   attributes
 - setup: bump h5py to 2.10.0 (need `<object>.attrs.get_id`)
0.21.1
 - fix: correct type of HDF5 image attributes for "mask" feature
0.21.0
 - feat: implement new CLI dclab-repack
 - fix: don't write "logs" group to HDF5 files if there aren't any
 - fix: support HDF5 files that have no "logs" group
 - docs: fix docstring of dclab-join
0.20.8
 - fix: regression where old .tmds data could not be opened if
   they did not contain the "area_msd" feature
 - fix: convert bytes logs to string in fmt_hdf5
 - enh: support len(ds.logs) for fmt_hdf5
 - enh: replace "info" by "build" in CLI job info
0.20.7
 - fix: ensure file extension is .rtdc in dclab-join
 - fix: correct "frame" and "index_online" features when exporting
   to hdf5
 - enh: allow to set metadata dictionary in dclab.cli.join
0.20.6
 - fix: typo in contour check resulted in small tolerance
0.20.5
 - fix: be more trustful when it comes to contour data in the tdms
   file format; instead of raising errors, issue warnings (#72)
0.20.4
 - ref: move integrity checks to new class check.IntegrityChecker
 - docs: document remaining dictionaries in dclab.dfn
0.20.3
 - docs: fix bad anchors
0.20.2
 - ref: using temperature values outside the range for viscosity
   computation now issues a warning instead of raising an error;
   warnings were added for the CellCarrier buffers
 - fix: handle number detection correctly in get_emodulus
0.20.1
 - fix: always return an array when computing the KDE
 - ref: make accessible static function RTDCBase.get_kde_spacing
0.20.0
 - feat: compute elastic modulus from "temp" feature (#51)
 - enh: computing isoelastics from datasets can use
   [setup]: "temperature" to compute the viscosity/emodulus (#51)
 - enh: define new meta data key [setup]: "temperature"
 - docs: add an advanced section on Young's modulus computation (#51)
0.19.1
 - fix: hierarchy children did not pass `force` argument to
   hierarchy parent when `apply_filter` is called
 - fix: revert histogram2d "density" argument to "normed" to support
   numpy 1.10 (Shape-Out 1)
 - fix: implement unambiguous `RTDCBase.__repr__`
0.19.0
 - feat: added better contour spacing computation based on percentiles
   (dclab.kde_methods.bin_width_percentile)
 - feat: add feature "index_online" which may be missing values (#71)
 - feat: implement __getstate__ and __setstate__ for polygon filters
 - fix: write UTF-8 BOM when exporting to .tsv
 - enh: add check whether unique_id exists in PolygonFilter
0.18.0
 - fix: correctly handle filtering when features are removed from a
   dataset
 - ref: move dclab.rtdc_dataset.util to dclab.util
 - ref: minor cleanup in computation of viscosity (support lower-case
   `medum` values, add `dclab.features.emodulus_viscosity.KNOWN_MEDIA`)
 - ref: cleanup dclab.rtdc_dataset.filter (use logical operators,
   correctly display nan-warning messages, keep track of polygon
   filters, add consistency checks, improve readability)
0.17.1
 - maintenance release
0.17.0
 - feat: add command line script for compressing HDF5 (.rtdc)
   data "dclab-compress"
 - enh: record warnings under "/log" for all command line scripts
 - enh: set gzip data compression for all command line scripts
0.16.1
 - fix: circumvent UnicodeDecodeErrors which occured in frozen macOS
   binaries that use dclab
 - enh: support subsecond accuracy in the the configuration key
   [experiment] time (e.g. "HH:MM:SS.SSS" instead of "HH:MM:SS")
 - enh: store the correct, relative measurement time in dclab-join (#63)
0.16.0
 - fix: RTDCBase.downsample_scatter with ret_mask=True did not return
   boolean array of len(RTDCBase) as indicated in the docs
 - ref: remove RTDCBase._plot_filter, which was confusing anyway
 - ref: deprecate usage of RTDCBase._filter
0.15.0
 - feat: add method RTDCBase.reset_filter
 - feat: implement RTDCBase.features_loaded
 - feat: allow to instantiate RTDC_Hierarchy without initially
   applying the filter
 - fix: non-scalar columns of RTDC_Hierarchy did not implement len()
 - docs: add an example script dedicated to data plotting
 - ref: remove circular references between Filter and RTDCBase
0.14.8
 - fix: Ignore feature "trace" when the trace folder exists but is
   empty (HDF5 format)
 - fix: If no contour can be found, raise an error before other
   ancillary features produce cryptic errors
0.14.7
 - enh: allow to add meta data when exporting to .fcs or .tsv
   (dclab version is saved by default)
 - setup: bump fcswrite from 0.4.1 to 0.5.0
0.14.6
 - fix: improved handling of tdms trace data (split trace with fixed
   samples per event to avoid ValueError when exporting to hdf5)
 - fix: transposed roi size x/y config value when exporting to hdf5
0.14.5
 - cli: write warning messages to logs in tdms2rtdc
 - ref: increase verbosity of warning messages
0.14.4
 - fix: discard trace data when "samples per event" has multiple values
   for tdms data
 - fix: prefer image shape over config keywords when determining the
   shape of the event mask and check the shape in dclab-verify-dataset
 - fix: avoid ContourIndexingError by also searching the neighboring
   (+2/-2) events when the contour frame number does not match (#67)
0.14.3
 - enh: explicitly check contour data when testing whether to include
   the first event in tdms2rtdc
0.14.2
 - ref: convert said ValueError to ContourIndexingError
0.14.1
 - fix: ValueError when verifying contour frame index due to comparison
   of float with int
0.14.0
 - feat: new command line script for creating a scalar-feature-only
   dataset with all available ancillary features "dclab-condense"
 - enh: enable scalar feature compression for hdf5 export 
 - docs: fix doc string for dclab-tdms2rtdc
   (`--include-initial-empty-image` falsely shown as "enabled by default")
0.13.0
 - feat: allow to obtain a mask representing the filtered data with
   the `ret_mask` kwarg in `RTDCBase.get_downsampled_scatter`
 - feat: allow to force-exclude invalid (inf/nan) events when downsampling
   using the `remove_invalid` keyword argument
 - feat: exclude empty initial images in dclab-tdms2rtdc;
   they may optionally be included with "--include-initial-empty-image"
 - feat: new property `RTDCBase.features_innate` (measuerd feature)
 - enh: log which ancillary features were computed in dclab-tdms2rtdc (#65)
 - enh: improved tdms meta data import (also affects dclab-tdms2rtdc)
 - enh: update channel count and samples per event when writing hdf5 data
 - enh: dclab-verify-dataset now recognizes invalid tdms data
 - enh: several other improvements when reading tdms data
 - enh: group meta data in log files (dclab-tdms2rtdc and dclab-join)
 - fix: correctly handle hdf5 export when the image or contour columns
   have incorrect sizes (affects dclab-tdms2rtdc)
 - fix: ignore empty configuration values when loading tdms data
 - fix: image/contour files were searched recursively instead of
   only in the directory of the tdms file
 - fix: check for precence of "time" feature before using it to
   correct measurement date and time
 - fix: ancillary feature computation for brightness had wrong
   dependency coded (contour instead of mask)
 - fix: ancillary feature computation when contour data is involved lead to
   error, because `LazyContourList` did not implement `identifier` (see #61)
 - ref: remove NoContourDataWarning for tdms file format
 - tests: improve dataset checks (#64)
0.12.0
 - feat: add command line script for joining measurements "dclab-join" (#57)
 - feat: make log files available as `RTDCBase.logs`
 - feat: include log data in "dclab-join" and "dclab-tdms2rtdc"
 - fix: `features` property for tdms file format falsely contains
   the keys "contour", "image", "mask", and "trace" when they are
   actually not available.
 - enh: support loading TDMS data using the 'with' statement
 - docs: add example for joining measurements
 - docs: other minor improvements
 - setup: add Python 3.7 wheels for Windows (#62)
 - setup: remove Python 2 wheels for macOS
0.11.1
 - docs: add example for fluorescence trace visualization
 - docs: restructure advanced usage section
 - ref: make dclab in principle compatible with imageio>=2.5.0;
   Dependencies are pinned due to segfaults during testing
 - setup: make tdms format support and data export dependency optional;
   To get the previous behavior, use `pip install dclab[all]`
0.11.0
 - feat: compute contours lazily (#61)
0.10.5
 - setup: migrate to PEP 517 (pyproject.toml)
0.10.4
 - enh: ignore defective feature "aspect" from Shape-In 2.0.6 and 2.0.7
 - enh: support loading HDF5 data using the 'with' statement
   (e.g. `with dclab.new_dataset(rtdc_path) as ds:`)
0.10.3
 - fix: add numpy build dependency (setup_requires)
0.10.2
 - fix: HDF5-export did not re-enumerate "index" feature
0.10.1
 - fix: support nan-valued events when computing quantile levels
   in submodule `kde_contours`
0.10.0
 - BREAKING CHANGE: Change np.meshgrid indexing in
   `RTDCBase.get_kde_contour` from "xy" to "ij"
 - feat: new submodule `kde_contours` for computing kernel density
   contour lines at specific data percentiles (#60)
 - fix: range for contour KDE computation did not always contain end
   value (`RTDCBase.get_kde_contour`)
 - fix: `positions` keyword argument in `RTDCBase.get_kde_scatter`
   was not correctly scaled in the logarithmic case
 - ref: cleanup and document PolygonFilter.point_in_poly
 - ref: move skimage code to separate submodule "external"
 - ref: drop dependency on statsmodels and move relevant code
   to submodule "external"
0.9.1
 - fix: all-zero features were treated as non-existent due to relic
   from pre-0.3.3 era
 - fix: correct extraction of start time from tdms format
   (1h offset from local time and measurement duration offset)
 - fix: correct extraction of module composition from tdms format
   (replace "+" with ",")
 - enh: add configuration key mapping for tdms format to simplify
   conversion to hdf5 format (see ``fmt_tdms.naming``)
 - enh: do not add laser info for unused lasers for tdms format
 - enh: dclab-verify-dataset checks for image attribute dtype
 - enh: include original software version when exporting to rtdc format
0.9.0
 - feat: add new feature: gravitational force, temperature,
   and ambient temperature
 - ref: remove unused `has_key` function in
   `rtdc_dataset.config.CaseInsensitiveDict`
 - setup: require numpy>=1.10.0 because of `equal_nan` argument in `allclose`
0.8.0
 - fix: usage of "xor" (^) instead of "or" (|) in statistics
 - feat: support `remove_invalid=False` in downsampling.downsample_rand (#27)
 - feat: add keyword arguments `xscale` and `yscale` to improve data
   visualization in `RTDCBase.get_downsampled_scatter`,
   `RTDCBase.get_kde_contour`, and `RTDCBase.get_kde_scatter` (#55) 
 - enh: make downsampling code more transparent
 - BREAKING CHANGE: low-level downsampling methods refactored
   - downsampling.downsample_grid: removed keyword argument
     `remove_invalid`, because setting it to `False` makes no sense
     in this context
   - downsampling.downsample_rand: changed default value of `remove_invalid`
     to `False`, because this is more objective
   - rename keyword argument `retidx` to `ret_idx`
   - these changes do not affect any other higher level functionalities
     in `dclab.rtdc_dataset` or in Shape-Out
0.7.0
 - feat: add new ancillary feature: principal inertia ratio (#46)
 - feat: add new ancillary feature: absolute tilt (#53)
 - feat: add computation of viscosity for water (#52)
0.6.3
 - fix: channel width not correctly identified for old tdms files
0.6.2
 - ci: automate release to PyPI with appveyor and travis-ci
0.6.0
 - fix: image export as .avi did not have option to use unfiltered data
 - fix: avoid a few unicode gotchas
 - feat: use Doane's formula for kernel density estimator defaults (#42)
 - docs: usage examples, advanced scripting, and code reference update (#49)
0.5.2
 - Migrate from os.path to pathlib (#50)
 - fmt_hdf5: Add run index to title
0.5.1
 - Setup: add dependencies for statsmodels
 - Tests: filter known warnings
 - fmt_hdf5: import unknown keys such that "dclab-verify-dataset"
   can complain about them
0.5.0
 - BREAKING CHANGES:
   - definitions.feature_names now contains non-scalar
     features (inlcuding "image", "contour", "mask", and "trace"). To
     test for scalar features, use definitions.scalar_feature_names.
   - features bright_* are computed from mask instead of from contour
 - Bugfixes:
   - write correct event count in exported hdf5 data files
   - improve implementation of video file handling in fmt_tdms
 - add new non-scalar feature "mask" (#48)
 - removed configuration key [online_contour]: "bin margin" (#47)
 - minor improvements for the tdms file format
0.4.0
 - Bugfix: CLI "dclab-tdms2rtdc" did not work for single tdms files (#45)
 - update configuration keys:
   - added new keys for [fluorescence]
   - added [setup]: "identifier"
   - removed [imaging]: "exposure time", "flash current"
   - removed [setup]: "temperature", "viscosity"
 - renamed feature "ncells" to "nevents"
0.3.3
 - ref: do not import missing features as zeros in fmt_tdms 
 - CLI:
   - add tdms-to-rtdc converter "dclab-tdms2rtdc" (#36)
   - improve "dclab-verify-dataset" user experience
 - Bugfixes:
   - "limit events" filtering must be integer not boolean (#41)
   - Support opening tdms files with capitalized "userDef" column names
   - OSError when trying to open files from repository root
0.3.2
 - CLI: add rudimentary dataset checker "dclab-verify-dataset" (#37)
 - Add logic to compute parent/root/child event indices of RTDC_Hierarchy
   - Hierarchy children now support contour, image, and traces
   - Hierarchy children now support and remember manual filters (#22)
 - Update emodulus look-up table with larger values for deformation
 - Implement pixel size correction for emodulus computation
 - Allow to add pixelation error to isoelastics (`add_px_err=True`) (#28)
 - Bugfixes:
   - Pixel size not read from tdms-based measurements
   - Young's modulus computation wrong due to faulty FEM simulations (#39)
0.3.1
 - Remove all-zero dummy columns from dict format
 - Implement hdf5-based RT-DC data reader (#32)
 - Implement hdf5-based RT-DC data writer (#33)
 - Bugfixes:
   - Automatically fix inverted box filters 
   - RTDC_TDMS trace data contained empty arrays when no trace
     data was present (trace key should not have been accessible) 
   - Not possible to get isoelastics for circularity
0.3.0
 - New fluorescence crosstalk correction feature recipe (#35)
 - New ancillary features "fl1_max_ctc", "fl2_max_ctc", "fl3_max_ctc" (#35)
 - Add priority for multiple ancillary features with same name
 - Bugfixes:
   - Configuration key values were not hashed for ancillary features
 - Code cleanup:
   - Refactoring: Put ancillary columns into a new folder module
   - Refactoring: Use the term "feature" consistently
   - Unify trace handling in dclab (#30)
   - Add functions to convert input config data
0.2.9
 - Bugfixes:
   - Regression when loading configuration strings containing quotes
   - Parameters missing when loading ShapeIn 2.0.1 tdms data
0.2.8
 - Refactor configuration class to support new format (#26)
0.2.7
 - New submodule and classes for managing isoelastics
 - New ancillary columns "inert_ratio_raw" and "inert_ratio_cvx"
 - Bugfixes:
   - Typo when finding contour data files (tdms file format)
 - Rrefactoring:
   - "features" submodule with basic methods for ancillary columns
0.2.6
 - Return event images as gray scale (#17) 
 - Bugfixes:
   - Shrink ancillary column size if it exceeds dataset size
   - Generate random RTDCBase.identifier (do not use RTDCBase.hash)
     to fix problem with identical identifiers for hierarchy children
   - Correctly determine contour data files (tdms file format)
   - Allow contour data indices larger than uint8
0.2.5
 - Add ancillary columns "bright_avg" and "bright_sd" (#18, #19)
 - Standardize attributes of RTDCBase subclasses (#12)
 - Refactoring:
   - New column names and removal of redundant column identifiers (#16)
   - Minor improvements towards PEP8 (e.g. #15)
   - New class for handling filters (#13)
 - Bugfixes:
   - Hierarchy child computed all ancillary columns of parent upon
     checking availability of a column
0.2.4
 - Replace OpenCV with imageio
 - Add (ancilliary) computation of volume (#11)
 - Add convenience methods for `Configuration`
 - Refactoring (#8):
   - Separate classes for .tdms, dict-based, and hierarchy datasets
   - Introduce "_events" attribute for stored data
   - Data columns (including image, trace, contour) are accessed via
     keys instead of attributes.
   - Make space for new hdf5-based file format
   - Introduce ancilliary columns that are computed on-the-fly
     (new "_ancilliaries" attribute and "ancilliary_columns.py")
0.2.3
 - Add look-up table for elastic modulus (#7)
 - Add filtering option "remove invalid events" to remove nan/inf
 - Support nan and inf in data analysis
 - Improve downsampling performance
 - Refactor downsampling methods (#6)
0.2.2
 - Add new histogram-based kernel density estimator (#2)
 - Refactoring:
   - Configuration fully handled by RTDC_DataSet module (#5)
   - Simplify video export function (#4)
   - Removed "Plotting" configuration key
   - Removed .cfg configuration files
0.2.1
 - Support npTDMS 0.9.0
 - Add AVI-Export function
 - Add lazy submodule for event trace data and rename `RTDC_DataSet.traces`
   to `RTDC_DataSet.trace`
 - Add "Event index" column
0.2.0
 - Compute sensible default configuration parameters for
   KDE estimation and contour plotting
 - Speed-up handling of contour text files
 - Add support for "User Defined" column in tdms files
0.1.9
 - Implement hierarchical instantiation of RTDC_DataSet
 - Bugfix: Prevent instances of PolygonFilter that have same id
 - Load InertiaRatio and InertiaRatioRaw from tdms files
0.1.8
 - Allow to instantiate RTDC_DataSet without a tdms file
 - Add statistics submodule
 - Bugfixes:
   - Faulty hashing strategy in `RTDC_DataSet.GetDownSampledScatter`
 - Code cleanup (renamed methods, cleaned structure)
 - Corrections/additions in definitions (fRT-DC)
0.1.7
 - Added channel: distance between to first fl. peaks
 - Added fluorescence channels: peak position, peak area, number of peaks
 - Allow to disable KDE computation
 - Add filter array for manual (user-defined) filtering
 - Add config parameters for log axis scaling
 - Add channels: bounding box x- and y-size
 - Bugfixes:
   - cached.py did not handle `None`
   - Limiting number of events caused integer/bool error
0.1.6
 - Added `RTDC_DataSet.ExportTSV` for data export
 - Bugfixes:
   - Correct determination of video file in RTDCDataSet
   - Fix multivariate KDE computation
   - Contour accuracy for Defo overridden by that of Circ
0.1.5
 - Fix regressions with filtering.
   https://github.com/ZELLMECHANIK-DRESDEN/ShapeOut/issues/43 
 - Ignore empty columns in .tdms files (#1)
 - Moved RTDC_DataSet and PolygonFilter classes to separate files
 - Introduce more transparent caching - improves speed in some cases
0.1.4
 - Added support for 3-channel fluorescence data (FL-1..3 max/width)
0.1.3
 - Fixed minor polygon filter problems.
 - Fix a couple of Shape-Out-related issues:
   - https://github.com/ZELLMECHANIK-DRESDEN/ShapeOut/issues/17 
   - https://github.com/ZELLMECHANIK-DRESDEN/ShapeOut/issues/20
   - https://github.com/ZELLMECHANIK-DRESDEN/ShapeOut/issues/37
   - https://github.com/ZELLMECHANIK-DRESDEN/ShapeOut/issues/38
0.1.2
 - Add support for limiting amount of data points analyzed
   with the configuration keyword "Limit Events"
 - Comments refer to "events" instead of "points" from now on<|MERGE_RESOLUTION|>--- conflicted
+++ resolved
@@ -7,11 +7,8 @@
  - fix: fetching tables information from DCOR dataset could time out
  - enh: increase timeout every time fetching data from DCOR API times out
  - setup: drop support for Python 3.8
-<<<<<<< HEAD
+ - tests: add tests for fetching tables from a DCOR dataset (#229)
  - ref: add `get_contour_lines` method to `KernelDensityEstimator` class
-=======
- - tests: add tests for fetching tables from a DCOR dataset (#229)
->>>>>>> 415c04a6
  - ref: deprecate get_contour and use bin_width_doane_div5 in kde submodule
  - ref: cache "basins" in `RTDC_DCOR` instead of in `RTDC_DCOR.api`
 0.63.1
