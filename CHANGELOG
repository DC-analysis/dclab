0.59.1
<<<<<<< HEAD
 - enh: add log entry to the output file when exporting data
=======
 - fix: protection against cyclic basin dependencies
 - fix: ValueError when exporting data from basin-mapped dataset
 - fix: Check for basin availability when checking run identifier
>>>>>>> 5e1e5b1b
0.59.0
 - feat: support basins with blown indices
 - enh: increase verbosity when failing to resolve basins
 - enh: implement dtype for `H5ScalarEvent`
0.58.8
 - enh: existence of "index_online" section is no longer required
0.58.7
 - enh: introduce `RTDCBase.features_local` for accessing features
   that are exclusively local and not in remote locations
 - enh: prevent `RTDCBase._get_ancillary_feature_data` from
   unnecessarily accessing feature data for hashing
 - enh: introduce new feature "bg_off", a float-valued feature for
   event-wise background offset correction
 - enh: warn user about missing endpoint URLs in S3 format and raise an
   exception when push comes to shove
 - enh: add "pipeline:dcnum mapping" metadata
 - docs: document S3 environment variables
0.58.6
 - enh: for access to private S3 data, introduce the environment
   variables `DCLAB_S3_ENDPOINT_URL`, `DCLAB_S3_ACCESS_KEY_ID`,
   and `DCLAB_S3_SECRET_ACCESS_KEY`
 - ref: reorganize the `fmt_s3` module
0.58.5
 - fix: CLI methods returned exit status 1 since paths were returned
0.58.4
 - fix: support relative paths in basins with both nt `\\` and
   posix `/` path separators
 - enh: store original metadata in .tsv export (#255)
0.58.3
 - fix: keep only 1000 contours in LazyContourList, because keeping
   all contours causes the memory to fill up for large input files
0.58.2
 - fix: KeyError when iteration over DCOR logs or tables
 - fix: remove hack that populates feature names for basins unreliably
 - enh: lazily load logs and tables in `fmt_hierarchy`
0.58.1
 - fix: exporting with basins from a hierarchy child did not write a
   basin derived from the hierarchy root parent
 - docs: add example for `map_indices_child2parent` in `fmt_hierarchy`
 - ref: explicitly define ancillary features in `RTDC_Hierarchy`
0.58.0
 - feat: implement "mapped basins" that have a superset of events
 - feat: allow to export basin-only HDF5 files
 - fix: support input files without "events" in `rtdc_copy`
 - fix: CLI methods now store basin information in output paths (#239):
   compress, condense, and repack preserve the original input basins;
   split writes mapped basins (using export.hdf5); join does not write
   basins at all
 - fix: enable nested basins for the HDF5, S3, and HTTP basins,
   because we have the `_local_basins_allowed` property since 0.57.6
 - fix: when joining datasets, the name of the log holding the configuration
   of the source datasets should be src-#{i}_cfg instead of cfg_src-#{i}
 - enh: introduce `RTDCBase.features_ancillary`, a list of all ancillary
   features (computed on-the-fly) for a dataset
 - enh: add `include_basins` keyword argument for `rtdc_copy`
 - enh: `RTDCWriter.store_basin` now returns the basin hash/identifier
 - enh: CLI methods now return the output path
 - enh: the repack CLI method now allows to strip basins
 - docs: add an advanced usage section on basins
 - docs: update doc strings for CLI methods
 - setup: pin nptdms<1.9, because tests started to fail
 - ref: modify basin `load_dataset` methods to support mapped basins
 - ref: put input and output path in order for CLI methods
 - tests: make sure basin features are not written automatically in
   CLI methods (#246)
 - ci: install lme4 from archive
0.57.7
 - fix: raise a ValueError in HTTPFile when the server does not return
   the status code 200
 - enh: properly handle missing ETag in HTTPFile
 - enh: compute fallback identifier using hash of first chunk in RTDC_HTTP
 - ref: drop the old dcserve API version 1 and use version 2 by default
0.57.6
 - enh: allow non-existent paths in `common.get_command_log`
 - ref: factor out `cli.task_condense.condense_dataset` for condensing
   an open dataset without the knowledge of its path
 - ref: when condensing a dataset, instead of the MD5-5M, the hash of its
   configuration is used as an suffix for previous condense logs
0.57.5
 - fix: do not allow local basins for network-based subclasses of `RTDCBase`
0.57.4
 - fix: catch zero-valued contour accuracy for KDE plot (#249)
0.57.3
 - setup: the s3 extra does not require a specific version of urllib3
 - ci: use main branch of GH Actions actions to reduce maintenance burden
0.57.2
 - fix: speed-up S3 availability check (#245)
 - enh: allow to specify list of features for data copier
 - ref: migrate from s3fs to boto3 for fmt_s3
 - test: data copier with `none` and invalid features
 - docs: remove pin for sphinx
 - build: make musllinux builds for e.g. docker images
0.57.1
 - fix: RTDCWriter.rectify_metadata fails when image feature is empty
 - fix: handle empty write requests in export.hdf5 and RTDCWriter (#242)
 - tests: add test for writing all-nan data (#242)
 - docs: improve documentation of hierarchy child mapper
0.57.0
 - fix: integer overflow in downsample_grid
 - fix: removed unnecessary computation of hierarchy filter instance
 - enh: cythonize downsample_grid (~10x speed-up)
 - enh: got rid of for-loop in map_indices_parent2child (~100x speed-up)
 - enh: slight improvement of managing manual indices in hierarchy children
 - enh: added dtype properties for contour and trace events
 - enh: ensure all feature data objects have the dtype property
 - enh: globally use chunk sizes of ~1MiB when writing HDF5 data (#217)
   (minor speedup since previously a chunk size of 100 events was used
   for images and scalar features were written in one big chunk)
 - enh: favor array operations in `yield_filtered_array_stacks` (~4x speed-up)
 - enh: increase verbosity for unreachable remote basin features
 - ref: implement `__array__` methods for hierarchy event classes
 - ref: implement `__array__` method for `H5MaskEvent`
 - ref: new submodule for hierarchy format
0.56.3
 - fix: regression missing check for basin availability
0.56.2
 - enh: perform basin availability checks in daemon thread
0.56.1
 - enh: priority-based basin sorting (file over remote, http over dcor)
0.56.0
 - feat: allow nested basins
 - feat: implement DCOR basins
 - fix: make sure basins are always closed on context exit (#238)
 - fix: failed to load basin data when port was specified in location
 - enh: requests session pooling for fmt_http and fmt_dcor
 - enh: implement context manager for RTDCBase
 - enh: be forwards-compatible and ignore unsupported basin formats
 - ref: new http_utils submodule for managing HTTP connections
0.55.7
 - test: tested rtdc_dataset.config.Configuration is pickable (#190)
 - enh: add dcnum pipeline identifier metadata constants
0.55.6
 - fix: default `host` was overriding URL host in fmt_dcor
0.55.5
 - enh: register new features area_um_raw, deform_raw, eccentr_prnc,
   per_ratio, per_um_raw, sym_x, sym_y
 - ref: simplify/cleanup computation of tilt feature
0.55.4
 - enh: improve timeout and availability check for fmt_http
0.55.3
 - enh: migrate to purely requests-based HTTP file for fmt_http
0.55.2
 - fix: fmt_dcor did not properly retry failed connections
 - enh: minor optimizations for fmt_http and fmt_s3
0.55.1
 - fix: disable instance cache fsspec.HTTPFileSystem (fmt_http)
0.55.0
 - feat: implement HDF5-based HTTP file format and basin
 - fix: replace lru_cache on instance methods to fix memory leak (#214)
 - fix: remove lru_cache in DCOR format (#226)
 - fix: implement `__contains__` for DCOR logs and tables
 - enh: improve parsing of DCOR URLs (scheme in host)
 - enh: speed-up of initialization of DCOR data
 - enh: add requests timeout for DCOR data
 - enh: more caching of event size and shape for HDF5 format
 - enh: faster computation of contour length for DCOR format
 - enh: use dcserv version 2 in DCOR format (fast S3 access)
 - enh: change measurement identifier upon filtered export
 - setup: pin s3fs>=2023.10.0
 - setup: pin upper bounds of dependencies
0.54.2
 - fix: availability checks for basins
0.54.1
 - fix: properly check for basin availability before getting features
0.54.0
 - fix: partial workaround for #238
 - fix: hash alias for HDF5 Datasets in files not in the file system
 - enh: delayed computation of measurement identifiers for basins
 - enh: allow to specify which features are served by a basin
 - enh: improve speed of S3 file format by increasing chunk size
 - enh: do not immediately raise an exception when metadata are missing
 - enh: lazy initialization of .RTDCBase.filters
 - enh: lazy initialization of .RTDCBase.basins
 - enh: lazy loading of feature list for HDF5 data
 - setup: migrate from pkg_resources to importlib_resources
 - ref: remove the dclab.isoelastics.ISOFILES constant
 - ref: remove the dclab.features.emodulus.INTERNAL_LUTS constant
0.53.3
 - fix: bad hdf5 basin check
0.53.2
 - fix: catch OSError when accessing invalid hdf5 basin
 - enh: implement retrieving basins in fmt_dcor
0.53.1
 - fix: catch OSError when accessing invalid S3 URL
 - enh: implement `Configuration.as_dict`
 - enh: implement `Basin.as_dict`
0.53.0
 - feat: introduce remote type basin format s3
 - feat: implement `store_basin` in `RTDCWriter`
 - docs: add information about basins
 - ref: expand `fmt_dcor` submodule laterally
 - ref: deprecate the `feat_anc_ml` submodule
 - enh: improve URL parsing for s3 format
 - enh: extract dataset size from metadata before resorting to features
 - enh: support remote basins
0.52.6
 - maintenance release
0.52.5
 - maintenance release
0.52.4
 - ref: HDF5Basin gets its own submodule
 - setup: oldest-supported-numpy is not required anymore, since numpy
   is backwards-compatible now
 0.52.3
 - maintenance release
0.52.2
 - maintenance release
0.52.1
 - docs: document the copier submodule (#218)
 - docs: simplify headings in advanced section
 - docs: refactor writing DC data into its own subsection
 - docs: add advanced section on how to work with S3 data (#228)
 - docs: add information about S3 object storage in DCOR section
 - setup: force requests >= 2.31.0 (CVE-2023-32681)
 - setup: bump scipy to 1.10.0 (CVE-2023-25399)
 - tests: add test tables and logs tests for linker
 - tests: add tests for S3 file format (#228)
0.52.0
 - feat: qpi features and related metadata added to definitions (#192)
0.51.4
 - setup: wrong package setup
0.51.3
 - setup: wrong package setup
0.51.2
 - enh: support dictionary of arrays in RTDCWriter.store_table
 - tests: added missing test files
0.51.1
 - fix: workaround for segmentation fault caused by HDF5
0.51.0
 - feat: introduce read-support for local basins (upstream features)
 - fix: minor bug lead to issue with latest rpy2 versions (invisible)
 - fix: support numpy integers and booleans for JSON serializer
 - enh: introduce optional configuration key [experiment]:"run identifier"
 - docs: restructuring and introduction of new features
 - ref: restructured fmt_hdf5 submodule
 - ref: remove deprecated `write` method for creating .rtdc files
 - ref: introduce more general `RTDCBase._finalize_init`
 - tests: tests passing on Python 3.11
0.50.4
 - setup: cleanup pyproject.toml
0.50.3
 - fix: do not allow editing reserved filter properties (#210)
 - fix: do not allow editing temporary features (#202)
 - ref: read-only features and proper subclassing in `RTDC_Dict`
 - ref: subclass from `collections.UserDict` and not from `dict`
 - docs: add more information about manual filters (#173)
0.50.2
 - enh: support reading 'tables' from DCOR datasets (#221)
0.50.1
 - enh: support reading 'logs' from DCOR datasets
 - enh: hierarchy parents inherit their parent's logs and tables
0.50.0
 - feat: support opening objects on S3-compatible storage (#213)
 - feat: support opening file-like objects as HDF5 data
 - enh: use regexp to identify valid DCOR URLs
 - enh: allow to pass keyword arguments to h5py.File for fmt_hdf5
0.49.1
 - fix: do not recompute inert_ratio_cvx and inert_ratio_raw
   computed with Shape-In >= 2.0.5 (#224)
 - tests: add additional test for inertia ratio (#223)
0.49.0
 - feat: implement `is_properly_compressed`, `rtdc_copy`, and
   `h5ds_copy` in `dclab.rtdc_dataset.copier` (#216)
 - feat: support "tables" (compound arrays) in HDF5 files
 - fix: explicitly use 64bit ints and floats when instantiating numpy
   arrays, because numpy on Windows defaults to 32bit ints
   which resulted in overflows when computing inertia ratio
 - enh: unify names of exported logs
 - enh: CLI use `rtdc_copy` in dclab-compress, dclab-condense,
   and dclab-repack (#216)
 - enh: CLI compute the command log as early as possible
 - enh: ignore "def" feature when performing an unknown-feature check
 - enh: minor improvements in error message verbosity here and there
 - ref: remove deprecated method dclab.load.check_dataset
0.48.8
 - enh: CLI new --no-ancillary-features keyword argument for
   dclab-condense to skip the computation of expensive features
0.48.7
 - maintenance release
0.48.6
 - maintenance release
0.48.5
 - fix: CLI dclab-verify-datasets now complains about missing input data
 - enh: feed kwargs to sp.check_output to avoid pop-up command prompts
 - ref: migrate from "tensorflow-SavedModel" to "tf" in ml submodule
 - build: migrate to pyproject.toml (except for cython extensions)
 - build: add manylinux wheels using cibuildwheel
0.48.4
 - fix: do not cache all feature names, only defective feature names,
   because some features can be (de)registered dynamically
0.48.3
 - fix: always treat ancillary time as float64
 - enh: add defective feature check for inertia ratio features
   inert_ratio_cvx, inert_ratio_prnc, inert_ratio_raw, and tilt (#212)
 - enh: cache available feature names in the HDF5 format
0.48.2
 - fix: invalid computation of inertia ratio features (inert_ratio_cvx,
   inert_ratio_prnc, inert_ratio_raw, tilt) for events with large
   horizontal extent due to an integer overflow (#212)
 - enh: many-fold increase in HDF5 dataset read speed via caching (#189)
 - enh: detect all-zero temperature in dclab-verify-dataset (#183)
0.48.1
 - fix: emodulus values were not correctly cached
0.48.0
 - BREAKING CHANGE: remove deprecated "emodulus model" key from
   dataset configuration
 - feat: new 'buyukurganci-2022' model to compute MC-PBS viscosity (#197)
 - enh: use the 'buyukurganci-2022' model for isoelastics by default
 - enh: increase verbosity when opening an .rtdc file failed
 - enh: support shorthand for known media for viscosity computation
 - docs: update part about DCOR (#182)
0.47.8
 - fix: implement cleaner solution for time computation (#207)
0.47.7
 - fix: include time offset when computing defective time feature (#207)
 - ref: make the h5py.File object public in RTDC_HDF5
0.47.6
 - fix: register float32 time from ShapeIn as defective feature
 - docs: make "edit on GitHub" link lead to actual source file again
0.47.5
 - enh: allow temporary features for hierarchy children (#123)
 - enh: more type annotations (partially #198)
 - build: add Python 3.11 CI pipeline
0.47.4
 - enh: allow pathlib.Path objects in cli.get_command_log custom dicts
0.47.3
 - fix: np.histrogram2d does not expect broken normed argument
 - docs: fixed GH Actions badge
 - enh: implement RTDC_HDF5.__len__
0.47.2
 - enh: add --version flag to CLI
0.47.1
 - fix: matplotlib.plot hierarchy child scalar data not working
0.47.0
 - feat: lazy-loading and improved caching strategy for hierarchy
   child datasets via `RTDC_Hierarchy` (the call to `apply_filter`
   is now mandatory for all changes to propagate to the children)
 - feat: introduce `RTDC_Hierarchy.rejuvenate`, an alias for
   `apply_filter` which more accurately describes what happens there
 - feat: added file_monitoring_lru_cache convenience decorator
 - enh: new feature bg_med: Median frame background brightness
 - enh: add min/max/mean values as scalar dataset attributes (#175)
0.46.6
 - fix: tdms format config parser not working when para.ini missing
0.46.5
 - enh: new staticmethod RTDC_TDMS.extract_tdms_config for
   extracting metadata from tdms-based datasets; This method
   optionally returns a list of paths used for extracting metadata
 - ref: cleanup in RTDC_TDMS with dict.setdefault
0.46.4
 - enh: allow to export logs alongside HDF5 data (#180)
 - enh: add features flow_rate and pressure
0.46.3
 - docs: make compilation run on Windows
 - docs: update information on plugin features (#151)
 - ref: remove Zellmechanik Dresden branding
0.46.2
 - fix: support passing instances of `Configuration` and
   `ConfigurationDict` to `dclab.util.obj2bytes`
 - enh: return sorted json representation in `Configuration.tojson`
 - ref: use `functools.update_wrapper` in `Cache` wrapper
 - docs: make sure `dclab.downsampling.downsample_grid` is in code ref
0.46.1
 - fix: ConfigurationDict should not subclass from dict (#174)
 - ref: use f-strings and print correct feature for temporary feature
   error message (#193)
0.46.0
 - BREAKING CHANGE: The LUT data for LE-2D-FEM-19 had to be revised,
   because the simulation support was sparse at high deformations (#191)
 - feat: added new LUT and isoelastics for HE-2D-FEM-22
   and HE-3D-FEM-22 (#188)
 - docs: new LUT data version 10.6084/m9.figshare.12155064.v4
0.45.0
 - feat: introduce 10th and 90th percentile brightness features
 - enh: added definitions for the Haralick texture features
   (computed using the mahotas package from bg-corrected event mask)
0.44.0
 - feat: introduce background-corrected brightness features
 - enh: detect confusion in plugin feature names (#179)
 - enh: cache innate feature data for hierarchy children
 - enh: raise more verbose error message when the user tries to access
   non-existent features in hierarchy children (#92)
0.43.1
 - fix: script fem2rtdc.py did not work with latest openCV (#176)
 - fix: properly implement random pixel offsets in fem2rtdc.py and
   and pixelation_correction.py (#178)
 - enh: improved test for compression (require Zstd with level >= 5)
 - enh: added `close` method for `RTDCWriter`
 - ref: added tests and cleaned up fem2rtdc.py
0.43.0
 - feat: introduce Zstandard compression via hdf5plugin
 - enh: speed-up HDF5 data export if `filltarr` are all-True
 - ref: deprecate "compression" keyword argument for HDF5 export
0.42.3
 - enh: support hierarhcy feature dtype property for image and mask event
 - docs: fix regression in builds due to new H5ScalarEvent
0.42.2
 - fix: lazy-load scalar feature data for HDF5 data
 - fix: fix repr string of AncillaryFeature when identifier is None
 - ref: compute identifiers from HDF5 data using file system path
   and HDF5 path
0.42.1
 - fix: support "image_bg" feature for DCOR data
 - ref: replace formats with f-strings in check.py
0.42.0
 - enh: reduce computation time of file hashes in the cli submodule
   (and thus all other software downstream) by switching from a full
   SHA256 hash to a 5MB md5 hash; this speeds up operations on
   slow network shares
 - ref: minor change when installing R packages
   (rlme tests are broken on Windows currently)
 - ref: use np.float32 for principal inertia ratio computation
   (compatibility with OpenCV)
0.41.0
 - feat: pull DCOR access token management from downstream DCOR-Aid
 - feat: allow to set alternate DCOR server certificate bundles by
   appending paths `dclab.rtdc_dataset.fmt_dcor.DCOR_CERTS_SEARCH_PATHS`
 - enh: allow to skip checks and by default use the innate features
   during export of an RTDCBase
 - setup: remove appveyor build pipeline
 - ref: cleanup fmt_dcor
0.40.0
 - setup: bump numpy from 1.17.0 to 1.21.0
 - setup: bump scipy from 0.14.0 to 1.8.0
 - setup: drop support for Python 3.7
0.39.18
 - fix: regression since 0.39.0; contours with wrong index where not
   repaired
 - ref: Python distutils library is deprecated
 - ref: some scipy namespaces are deprecated
0.39.17
 - enh: allow to specify unique_id of PolygonFilter when loading
   from file
0.39.16
 - fix: not all statistics exported if no feature was specified
0.39.15
 - fix: fix accessing inherited non-scalar temporary or plugin features
   for RTDC_Hierarchy class (#165)
 - fix: properly handle user-defined (temporary or plugin) features
   when exporting to HDF5 (#166)
 - enh: add "shape" keyword argument in RTDCWrite.store_feature to
   allow the user to pass the correct data shape; this reduces warning
   messages when using the RTDCBase.export.hdf5 functionality
 - ref: simplify data export to HDF5 with generator function
 - tests: use correct tdms-dataset for tdms tests
0.39.14
 - fix: enable loading of non-scalar plugin data as h5py.Dataset (#162)
 - build: minor fixes in CI and testing pipeline
0.39.13
 - fix: recompute the "ml_class" feature if the ml_score features
   change (either the underlying model or the number of features)
0.39.12
 - fix: support nan values for the computation of the "ml_class"
   feature (#161)
 - fix: cache of util.hashfile used access times of files (and thus
   might not have been of any use in some cases)
0.39.11
 - fix: misleading error message when loading plugin features
   with Python modules that are not available (#160)
 - docs: add information on how to call CLI functions from within
   Python (#145)
0.39.10
 - fix: make absolutely sure HDF5 files are closed if RTDCWriter is
   used as a context manager
 - docs: properly document the shapes option of plugin features (#146)
0.39.9
 - fix: spelling of Young's modulus (#159)
 - ref: define minimal R version 3.6.0 in lme4 submodule and
   propagate any errors with possible solutions to the user
 - ref: extract exact version string for R
0.39.8
 - enh: cache computed file hashes with additional os.stat info
 - tests: fix tests on Windows
0.39.7
 - fix: handle empty trace feature in RTDCWriter.rectify_metadata
0.39.6
 - fix: do not close H5File object passed to RTDCWriter.__init__
0.39.5
 - fix: write FeatureSetNotIdenticalJoinWarnings to logs in dclab-join
0.39.4
 - fix: KeyError object 'index_online' doesn't exist when joining
   two datasets with dclab-join (#158)
 - fix: generalize online_filter configuration keys (#156)
 - fix: relax validation of online_filter configuration key types
 - fix: make sure that only common features of the input files for
   dclab-join are written to the output file (#157)
 - enh: add `with_unit` keyword to `get_feature_label`
 - ref: slightly modified online_filter configuration descriptions
0.39.3
 - ref: deprecate these lists/dicts in dclab.definitions:
   config_descr, config_funcs, config_types, feature_names,
   feature_labels, feature_name2label (#135)
 - ref: use more intuitive trace feature in fmt_dcor
0.39.2
 - ref: renamed mask and contour labels
 - ref: increase verbosity in error messages
 - tests: add .modc test model and data
0.39.1
 - fix: don't create __pycache__ folders for plugin features
 - fix: add "date" to machine-learning feature info dict
0.39.0
 - enh: implement .shape and .__len__ for non-scalar features
   and all file formats (#117)
 - ref: adjust ancillary machine-learning feature API to match
   that of plugin features (this is not a breaking change,
   because nobody is using machine-learning features yet)
 - ref: minor refactoring of tdms file format code might lead to
   faster loading of trace data
0.38.2
 - fix: reduce memory usage when writing "mask" feature data
0.38.1
 - maintenance release
0.38.0
 - enh: add identifier to AncillaryFeature class
 - enh: introduce MachineLearningFeature to simplify the use of
   machine learning models in ancillary features
 - fix: load_modc should return a list of models
 - ref: rename `rtdc_dataset.ancillary` submodule to `anc_feat_core`
 - ref: rename `rtdc_dataset.plugins` submodule to `anc_feat_plugin`
 - ref: move the `ml` submodule to `rtdc_dataset.anc_feat_ml`
 - ref: move tensorflow-related code into its own submodule
 - setup: bump minimum Python version to 3.7
0.37.3
 - fix: ignore defective feature "volume" in pre 0.37.0 .rtdc files
 - fix: always perform version branding when using RTDCWriter context
   manager
 - ref: silence numpy deprecation warning in RTDCWriter
0.37.2
 - enh: speed-up contour computation by a factor of three
   (volume is computed by factor of two faster)
0.37.1
 - enh: make IntegrityChecker class available on top level module
0.37.0
 - BREAKING CHANGE: The volume feature in all previous versions was
   overestimated by about 2µm³. Please re-run your analysis pipeline.
 - fix: volume was computed incorrectly (#141)
0.36.1
 - setup: bump h5py version to 3.0 (issue with integer chunk argument)
0.36.0
 - feat: introduce new RTDCWriter class (#144)
 - fix: in some rare cases, an empty .rtdc file could be generated
   when splitting an .rtdc file via the CLI dclab-split
 - fix: user-defined metadata were not copied with CLI repack
 - fix: support exporting non-scalar plugin features to HDF5 (#143)
 - enh: implement consistent `.shape` property for contour data
   (partially #117)
 - enh: improve export speed of contour data
 - enh: improve export speed if data filtering is disabled
 - ref: disable `time_offset` of internal `export.hdf5_append` function
 - ref: deprecate write_hdf5.write function
 - ref: deprecate export.hdf5_autocomplete_config function
 - ref: deprecate export.hdf5_append function
0.35.8
 - fix: write logs to fixed-length strings in HDF5 files (HDF5 never
   supported variable length string datasets with fletcher32 or compression
   filters)
 - fix: non-scalar features that are not defined in dclab were silently
   ignored upon export; temporarily raise a ValueError instead (#143)
 - setup: release pinning of h5py
0.35.7
 - fix: more Shape-In versions are affected by the medium-write bug
   addressed in 0.33.1
 - enh: improve error handling when loading rpy2
 - enh: add checks for negative or zero-valued metadata
 - tests: fix broken example dataset with zero-valued metadata (#137)
0.35.6
 - fix: config converters were not applied to raw metadata (#139)
0.35.5
 - enh: add sanity_check method to IntegrityChecker
0.35.4
 - enh: implement function for obtaining the description of a
   configuration key get_config_value_descr
0.35.3
 - enh: implement dumping of Configuration to json
0.35.2
 - enh: allow to compress, condense, and repack without checking for
   the input file suffix
 - docs: fixed example data (sphinx encountered unexpected warnings)
0.35.1
 - fix: ignore empty logs (raised IndexError before)
 - tests: increase coverage (#136)
0.35.0
 - enh: support new configuration keys for online polygon filtering
   in the form of "[online_filter]: area_um,deform polygon points" (#134)
 - enh: new helper functions in dclab.definitions: get_config_value_type,
   get_config_value_func, and config_key_exists
 - ref: issue a warning when the data type of a configuration key is
   not correct
0.34.6
 - fix: make get_job_info and get_command_log available in cli submodule
 - tests: add documentation for test data (#119)
0.34.5
 - fix: cast data to float when filling with nan values when checking the
   size of ancillary features
 - fix: dclab-split did not work when nptdms is not installed
 - tests: skip tests that require nptdms, requests, or rpy2 if those
 - enh: add check to warn users from setting None-type config values
   packaages are not installed
 - tests: add test for non-scalar plugin feature
 - ci: run tests with different setup.py-extras installed
0.34.4
 - fix: use temporary file names during CLI operations
0.34.3
 - fix: workaround for when rpy2 finds R_HOME, but R doesn't
0.34.2
 - fix: slicing of non-scalar features for hierarchy children (#128)
 - fix: passing a directory to the CLI tdms2rtdc did not work
 - enh: support slicing of non-scalar features for DCOR data (#132)
 - enh: support slicing of the contour feature for HDF5 data (#132)
 - enh: support slicing of LazyContour for contour AncillaryFeature (#132)
 - enh: minor optimizations of the DCOR format
 - ref: raise NotImplementedError for futile attempts to slice the image,
   contour, or mask features for .tdms data (#132)
 - ref: cleanup CLI code
 - tests: increase coverage of CLI (#116)
0.34.1
 - enh: introduce user-defined "user" configuration section (#125)
 - scripts: refactor fem2lutiso_std.py and fem2iso_volume.py so that
   model-specific post-processing is done in hooks named after the FEM
   identifier, e.g. fem_hooks/LE-2D-FEM-19.py (#90)
 - docs: new LUT data version 10.6084/m9.figshare.12155064.v3
 - ref: minor code cleanup
0.34.0
 - feat: introduce user-defined plugin features (#105)
 - fix: dclab-verify-dataset now also prints other errors it encounters
 - fix: installing the "lmer" R package failed, because "statmod" was not
   installed
 - fix: correct data types for "fluorescence:sample rate",
   "imaging: roi position x", and "imaging: roi position y" (#124)
 - enh: support new .rtdc attribute "online_contour:bg empty" which is
   True when the online background image is computed only from frames
   that do not contain any events (#124)
 - enh: `AncillaryFeature` now populates other ancillary features when they
   share the same method (#104)
 - enh: dclab-verify-dataset now returns a non-zero exit code if there
   were errors, alerts, or violations (#120)
 - ref: streamlined dataset check function for missing meta data keys
0.33.3
 - fix: add "chip identifier" to "setup" configuration section and
   make it optional during dataset checks (#109)
 - fix: ignore empty metadata strings (partly #109); removed the
   `check_metadata_empty_string` check function because it does
   not apply anymore
0.33.2
 - fix: some datasets with unknown feature names could not be
   opened (AssertionError regression in 0.33.1)
 - fix: workaround for sporadic JSONDecodeError when accessing DCOR
 - ref: cleanup cli.py
 - ref: cleanup util.py and deprecate `hash_class` argument in
   `hashfile`
0.33.1
 - fix: add dataset check for wrong medium written to .rtdc file
   by Shape-In
 - fix: filters were ignored when exporting trace data to hdf5 (#112)
 - enh: allow to set ICue identifier for integrity checking
 - ref: code cleanup in export.py
0.33.0
 - feat: introduce user-defined temporary features (point 2 in #98)
 - fix: catch errors for integrity checks on non-raw datasets (#102)
 - fix: add check for negative fluorescence values (#101)
 - enh: add metadata keys for baseline offset (#107)
 - setup: remove deprecated setup.py test
0.32.5
 - fix: add check for zero-flow rate in dclab-verify-dataset
 - setup: added new file CREDITS for docs and only use maintainer
   in setup.py
 - docs: add autodoc to constant variables (#94)
 - docs: add "features_innate" and "features_loaded" to scripting
   goodies section
 - ref: cleanup of RTDCBase class
 - ref: int/bool deprecation warnings in numpy 1.20.0 (#93)
 - tests: test for area_cvx as a float, consistent with output from
   Shape-In (#96)
0.32.4
 - fix: TypeError when registering emodulus LUT (#91)
 - ref: minor cleanup
0.32.3
 - build: use oldest-supported-numpy in pyproject.toml
0.32.2
 - fix: export trace data in chunks to avoid out-of-memory
   errors when compressing large files
 - ref: introduce CHUNK_SIZE in write_hdf5.py and use it when
   exporting to .rtdc
0.32.1
 - enh: dclab-compress now by default does not compress any input
   files that are already fully compressed (fully compressed means
   that all HDF5 datasets are compressed somehow); to get the old
   behavior back (compress in any case, use the "force" keyword
   argument)
0.32.0
 - feat: allow to register external look-up tables for Young's
   modulus computation (#88)
 - ref: restructure look-up table file handling
 - ref: deprecated [calculation]: "emodulus model" metadata key in favor
   of the more descriptive "emodulus lut" key.
 - ref: the "method" argument in the context of isoelasticity lines
   is deprecated in favor of the "lut_identifier" argument
0.31.5
 - fix: writing "filtering" and "calculation" metadata sections
   to .rtdc files should not be allowed
0.31.4
 - ci: fix rtd builds
 - ci: fix PyPI releases
0.31.3
 - ci: migrate to GitHub Actions
0.31.2
 - enh: add soft type check (assertion) for "emodulus medium"
   key in ancillary features (#86)
 - fix: make sure that strings are not written as bytes in
   hdf5 files
0.31.1
 - enh: add boolean "model converged" key to return dictionary of
   `Rlme4.fit` (#85)
0.31.0
 - feat: implement (generalized) linear mixed-effects models
   via a wrapper around R/lme4 using rpy2 (install with extra
   "lme4")
0.30.1
 - fix: `new_dataset` attempts to load DCOR dataset when
   given a non-existent path as a string (#81)
0.30.0
 - BREAKING CHANGE: drop support for Python 2 (#34)
 - feat: new machine learning (ML) submodule `dclab.ml`
 - feat: implement ML model file format .modc (#78)
 - feat: add tensorflow helper functions for RT-DC data
 - setup: bump numpy>=1.17.0
 - ref: minor improvements of code readability
 - tests: set global temp dir and remove it after testing
0.29.1
 - enh: lift restrictions on valid options for [setup]:medium
   (can now be any arbitrary string)
0.29.0
 - feat: support the "image_bg" feature which contains the
   rolling mean background image computed by Shape-In
0.28.0
 - feat: new CLI command dclab-split to split a large dataset into
   multiple smaller datasets
0.27.11
 - fix: do not cache hierarchy child feature values; this might lead
   to intransparent situations where a child has different features
   than its parent (you cannot always rely on the user to call
   `apply_filter`)
 - fix: hierarchy child configuration section "calculation" was not
   updated with the hierarchy parent values
 - docs: add example for loading data from DCOR and computing
   the Young's modulus
0.27.10
 - fix: support unicode characters when writing HDF5 in Python2
0.27.9
 - docs: add artwork
 - fix: support unicode characters in sample names in Python2
0.27.8
 - docs: add more information on emodulus computation
 - docs: add script for visualizing emodulus LUTs
0.27.7
 - ref: replace deprecated .tostring() with .tobytes()
0.27.6
 - fix: video seek issue workaround also for the first 100 frames
 - cli: also skip the final event in tdms2rtdc if the image is empty
 - cli: renamed kwarg `--include-initial-empty-image`
   to `include-empty-boundary-images`
 - enh: improve detection and recovery of missing images for fmt_tdms
0.27.5
 - maintenance build
0.27.4
 - maintenance build
0.27.3
 - fix: ignore ResourceWarning due to unknown _io.BufferedReader
   in third-party software when converting .tdms to .rtdc
0.27.2
 - maintenance build
0.27.1
 - setup: bump imageio to 2.8.0 for Python>=3.4
 - ref: removed NoImageWarning during export (warning is already
   issued by fmt_tdms.event_image)
0.27.0
 - feat: introduce new feature names `ml_score_???` where `?`
   can be a digit or a lower-case letter of the alphabet (#77)
 - feat: introduce new functions `dclab.definitions.feature_exists`
   and `dclab.definitions.scalar_feature_exists` for checking the
   existence of features (including the `ml_score_???` features
   which are not in `dclab.definitions.feature_names`)
 - feat: introduce ancillary feature `ml_class` which is
   defined by the `ml_score_???` features
 - enh: fmt_dict automatically converts scalar features to arrays
 - ref: replace check for `dclab.definitions.feature_names`
   by `dclab.definitions.feature_exists` where applicable
 - ref: replace access of `dclab.definitions.feature_name2label`
   by `dclab.definitions.get_feature_label` where applicable
 - ref: do not automatically fill up all the box filtering ranges
   in `RTDCBase.config["filtering"]` with zeros; raise ValueError
   if user forgets to set both ranges
 - docs: major revision (promote Shape-Out 2 and DCOR)
0.26.2
 - fix: `kde_methods.bin_num_doane` now uses 5 as default if it
   ecounters nan or zero-division
 - docs: updates related to Young's modulus computation
0.26.1
 - enh: cache more online data in fmt_dcor 
 - enh: add `dclab.warn.PipelineWarning` which is used as a parent
   class for warnings that a user might be interested in
 - fix: temperature warnings during emodulus computation revealed
   only the lower temperature limit of the data
0.26.0
 - feat: implement volume-deformation isoelasticity lines (#70)
 - fix: specifying an external LUT as ndarray did not work
 - scripts: finish 'fem2iso_volume.py' for extracting volume-
   deformation isoelasticity lines
 - scripts: add 'pixelation_correction.py' for visualizing
   pixelation effects on area_um, volume, and emodulus
 - ref: renamed isoelasticity line text files
0.25.0
 - fix: appending data to an hdf5 file results in a broken "index"
   feature (re-enumeration from 0), if the given dataset contains
   the "index_online" feature
 - enh: allow to set external LUT files or LUT data when computing
   the Young's modulus with the `lut_data` keyword argument in
   `dclab.features.emodulus.get_emodulus`.
 - ref: refactored `features.emodulus`: New submodules `pxcorr` and
   `scale_linear`; `convert` is deprecated in favor of `scale_feature`
0.24.8
 - setup: include Python 3.8 builds and remove Python<=3.5 builds
 - scripts: renamed 'extract_lut_and_iso.py' to 'fem2lutiso_std.py' 
0.24.7
 - fix: `ConfigurationDict.update` did not take into account
   invalid keys (everything is now done with (__setitem__`)
0.24.6
 - maintenance release
0.24.5
 - maintenance release
0.24.4
 - maintenance release
0.24.3
 - fix: `ConfigurationDict.update` did not actually perform the
   requested update (does not affect `Configuration.update`)
 - enh: also use points_in_polygon from scikit-image to determine
   contour levels
0.24.2
 - build: import new skimage submodules so that PyInstaller
   will find and use them
0.24.1
 - enh: improve polygon filter speed by roughly two orders of
   magnitude with a cython version taken from scikit-image; there
   are only minor differences to the old implementation (top right
   point included vs. lower left point included), so this is not
   a breaking change (#23)
0.24.0
 - data: refurbished LUT for linear elastic spheres provided by
   Dominic Mokbel and Lucas Wittwer (based on the FEM simulation
   results from https://doi.org/10.6084/m9.figshare.12155064.v2);
   compared to the old LUT, there is a relative error in Young's
   modulus below 0.1 %, which should not cause any breaking changes
 - data: updated isoelasticity lines (better spacing): analytical
   data was made available by Christoph Herold, numerical data
   was interpolated from the new LUT
 - scripts: added 'scripts/extract_lut_and_iso.py' for extracting
   Young's modulus LUT and isoelastics from FEM simulation data
   provided by Lucas Wittwer; this is now the default method for
   extracting new LUTs and isoelastics
 - scripts: added 'scripts/fem2rtdc.py' for generating in-silico
   .rtdc datasets from FEM simulation data provided by Lucas Wittwer 
 - fix: dclab-verify-dataset failed when the "logs" group was not
   present in HDF5 files
 - fix: use predefined chunks when writing HDF5 data to avoid
   exploding file sizes when writing one event at a time
 - fix: create a deep copy of the metadata dictionary when writing
   HDF5 data because it leaked to subsequent calls
 - ref: changed the way isoelasticity lines and emodulus LUTs
   are stored and loaded (e.g. json metadata and a few more sanity
   checks)
0.23.0
 - feat: enable emodulus extrapolation for `area_um`/`deform` values
   outside of the given LUT.
0.22.7
 - enh: dclab-verify-dataset now also checks whether the sheath and
   sample flow rates add up to the channel flow rate
 - ref: Configuration does not anymore load unknown meta data
   keyword arguments, but ignores them. This implies that
   dclab-verify-dataset will not anymore check them actively.
   Instead, any warning issued when opening a file is added
   to the list of cues.
 - setup: bump nptdms to 0.23.0
0.22.6
 - fix: data export to HDF5 did not work when the "frame rate"
   is not given in the configuration
0.22.5
 - enh: add checks for valid keys in the Configuration dictionary
   of a dataset `RTDCBase().config`; unknown keys will issue
   an UnknownConfigurationKeyWarning (#58)
 - ref: moved `rtdc_dataset.fmt_hdf5.UnknownKeyWarning` to
   `rtdc_dataset.config.UnknownConfigurationKeyWarning`
 - ref: renamed `rtdc_dataset.config.CaseInsensitiveDict`
   to `rtdc_dataset.config.ConfigurationDict` and added option
   to check new keys
0.22.4
 - fix: disable computation of Young's modulus for reservoir
   measurements (#75)
 - enh: new keyword argument `req_func` for `AncillaryFeature` to
   define additional logic for checking whether a feature is
   available for a given instance of `RTDCBase`.
0.22.3
 - enh: add `data` property to ICues (and use it when checking for
   compression)
0.22.2
 - fix: when computing the contour from the mask image, always use
   the longest contour - critical when the mask image contains
   artefacts
 - fix: minor issue with dclab-verify-dataset when nptdms was not
   installed and an exception occured
 - enh: dclab-verify-dataset shows some info on data compression
0.22.1
 - enh: remember working API Key
 - docs: document DCOR format
0.22.0
 - feat: implement DCOR client
 - enh: improved .rtdc file format detection (with wrong extension)
0.21.2
 - enh: dclab-verify-dataset now also checks HDF5 "mask" feature
   attributes
 - setup: bump h5py to 2.10.0 (need `<object>.attrs.get_id`)
0.21.1
 - fix: correct type of HDF5 image attributes for "mask" feature
0.21.0
 - feat: implement new CLI dclab-repack
 - fix: don't write "logs" group to HDF5 files if there aren't any
 - fix: support HDF5 files that have no "logs" group
 - docs: fix docstring of dclab-join
0.20.8
 - fix: regression where old .tmds data could not be opened if
   they did not contain the "area_msd" feature
 - fix: convert bytes logs to string in fmt_hdf5
 - enh: support len(ds.logs) for fmt_hdf5
 - enh: replace "info" by "build" in CLI job info
0.20.7
 - fix: ensure file extension is .rtdc in dclab-join
 - fix: correct "frame" and "index_online" features when exporting
   to hdf5
 - enh: allow to set metadata dictionary in dclab.cli.join
0.20.6
 - fix: typo in contour check resulted in small tolerance
0.20.5
 - fix: be more trustful when it comes to contour data in the tdms
   file format; instead of raising errors, issue warnings (#72)
0.20.4
 - ref: move integrity checks to new class check.IntegrityChecker
 - docs: document remaining dictionaries in dclab.dfn
0.20.3
 - docs: fix bad anchors
0.20.2
 - ref: using temperature values outside the range for viscosity
   computation now issues a warning instead of raising an error;
   warnings were added for the CellCarrier buffers
 - fix: handle number detection correctly in get_emodulus
0.20.1
 - fix: always return an array when computing the KDE
 - ref: make accessible static function RTDCBase.get_kde_spacing
0.20.0
 - feat: compute elastic modulus from "temp" feature (#51)
 - enh: computing isoelastics from datasets can use
   [setup]: "temperature" to compute the viscosity/emodulus (#51)
 - enh: define new meta data key [setup]: "temperature"
 - docs: add an advanced section on Young's modulus computation (#51)
0.19.1
 - fix: hierarchy children did not pass `force` argument to
   hierarchy parent when `apply_filter` is called
 - fix: revert histogram2d "density" argument to "normed" to support
   numpy 1.10 (Shape-Out 1)
 - fix: implement unambiguous `RTDCBase.__repr__`
0.19.0
 - feat: added better contour spacing computation based on percentiles
   (dclab.kde_methods.bin_width_percentile)
 - feat: add feature "index_online" which may be missing values (#71)
 - feat: implement __getstate__ and __setstate__ for polygon filters
 - fix: write UTF-8 BOM when exporting to .tsv
 - enh: add check whether unique_id exists in PolygonFilter
0.18.0
 - fix: correctly handle filtering when features are removed from a
   dataset
 - ref: move dclab.rtdc_dataset.util to dclab.util
 - ref: minor cleanup in computation of viscosity (support lower-case
   `medum` values, add `dclab.features.emodulus_viscosity.KNOWN_MEDIA`)
 - ref: cleanup dclab.rtdc_dataset.filter (use logical operators,
   correctly display nan-warning messages, keep track of polygon
   filters, add consistency checks, improve readability)
0.17.1
 - maintenance release
0.17.0
 - feat: add command line script for compressing HDF5 (.rtdc)
   data "dclab-compress"
 - enh: record warnings under "/log" for all command line scripts
 - enh: set gzip data compression for all command line scripts
0.16.1
 - fix: circumvent UnicodeDecodeErrors which occured in frozen macOS
   binaries that use dclab
 - enh: support subsecond accuracy in the the configuration key
   [experiment] time (e.g. "HH:MM:SS.SSS" instead of "HH:MM:SS")
 - enh: store the correct, relative measurement time in dclab-join (#63)
0.16.0
 - fix: RTDCBase.downsample_scatter with ret_mask=True did not return
   boolean array of len(RTDCBase) as indicated in the docs
 - ref: remove RTDCBase._plot_filter, which was confusing anyway
 - ref: deprecate usage of RTDCBase._filter
0.15.0
 - feat: add method RTDCBase.reset_filter
 - feat: implement RTDCBase.features_loaded
 - feat: allow to instantiate RTDC_Hierarchy without initially
   applying the filter
 - fix: non-scalar columns of RTDC_Hierarchy did not implement len()
 - docs: add an example script dedicated to data plotting
 - ref: remove circular references between Filter and RTDCBase
0.14.8
 - fix: Ignore feature "trace" when the trace folder exists but is
   empty (HDF5 format)
 - fix: If no contour can be found, raise an error before other
   ancillary features produce cryptic errors
0.14.7
 - enh: allow to add meta data when exporting to .fcs or .tsv
   (dclab version is saved by default)
 - setup: bump fcswrite from 0.4.1 to 0.5.0
0.14.6
 - fix: improved handling of tdms trace data (split trace with fixed
   samples per event to avoid ValueError when exporting to hdf5)
 - fix: transposed roi size x/y config value when exporting to hdf5
0.14.5
 - cli: write warning messages to logs in tdms2rtdc
 - ref: increase verbosity of warning messages
0.14.4
 - fix: discard trace data when "samples per event" has multiple values
   for tdms data
 - fix: prefer image shape over config keywords when determining the
   shape of the event mask and check the shape in dclab-verify-dataset
 - fix: avoid ContourIndexingError by also searching the neighboring
   (+2/-2) events when the contour frame number does not match (#67)
0.14.3
 - enh: explicitly check contour data when testing whether to include
   the first event in tdms2rtdc
0.14.2
 - ref: convert said ValueError to ContourIndexingError
0.14.1
 - fix: ValueError when verifying contour frame index due to comparison
   of float with int
0.14.0
 - feat: new command line script for creating a scalar-feature-only
   dataset with all available ancillary features "dclab-condense"
 - enh: enable scalar feature compression for hdf5 export 
 - docs: fix doc string for dclab-tdms2rtdc
   (`--include-initial-empty-image` falsely shown as "enabled by default")
0.13.0
 - feat: allow to obtain a mask representing the filtered data with
   the `ret_mask` kwarg in `RTDCBase.get_downsampled_scatter`
 - feat: allow to force-exclude invalid (inf/nan) events when downsampling
   using the `remove_invalid` keyword argument
 - feat: exclude empty initial images in dclab-tdms2rtdc;
   they may optionally be included with "--include-initial-empty-image"
 - feat: new property `RTDCBase.features_innate` (measuerd feature)
 - enh: log which ancillary features were computed in dclab-tdms2rtdc (#65)
 - enh: improved tdms meta data import (also affects dclab-tdms2rtdc)
 - enh: update channel count and samples per event when writing hdf5 data
 - enh: dclab-verify-dataset now recognizes invalid tdms data
 - enh: several other improvements when reading tdms data
 - enh: group meta data in log files (dclab-tdms2rtdc and dclab-join)
 - fix: correctly handle hdf5 export when the image or contour columns
   have incorrect sizes (affects dclab-tdms2rtdc)
 - fix: ignore empty configuration values when loading tdms data
 - fix: image/contour files were searched recursively instead of
   only in the directory of the tdms file
 - fix: check for precence of "time" feature before using it to
   correct measurement date and time
 - fix: ancillary feature computation for brightness had wrong
   dependency coded (contour instead of mask)
 - fix: ancillary feature computation when contour data is involved lead to
   error, because `LazyContourList` did not implement `identifier` (see #61)
 - ref: remove NoContourDataWarning for tdms file format
 - tests: improve dataset checks (#64)
0.12.0
 - feat: add command line script for joining measurements "dclab-join" (#57)
 - feat: make log files available as `RTDCBase.logs`
 - feat: include log data in "dclab-join" and "dclab-tdms2rtdc"
 - fix: `features` property for tdms file format falsely contains
   the keys "contour", "image", "mask", and "trace" when they are
   actually not available.
 - enh: support loading TDMS data using the 'with' statement
 - docs: add example for joining measurements
 - docs: other minor improvements
 - setup: add Python 3.7 wheels for Windows (#62)
 - setup: remove Python 2 wheels for macOS
0.11.1
 - docs: add example for fluorescence trace visualization
 - docs: restructure advanced usage section
 - ref: make dclab in principle compatible with imageio>=2.5.0;
   Dependencies are pinned due to segfaults during testing
 - setup: make tdms format support and data export dependency optional;
   To get the previous behavior, use `pip install dclab[all]`
0.11.0
 - feat: compute contours lazily (#61)
0.10.5
 - setup: migrate to PEP 517 (pyproject.toml)
0.10.4
 - enh: ignore defective feature "aspect" from Shape-In 2.0.6 and 2.0.7
 - enh: support loading HDF5 data using the 'with' statement
   (e.g. `with dclab.new_dataset(rtdc_path) as ds:`)
0.10.3
 - fix: add numpy build dependency (setup_requires)
0.10.2
 - fix: HDF5-export did not re-enumerate "index" feature
0.10.1
 - fix: support nan-valued events when computing quantile levels
   in submodule `kde_contours`
0.10.0
 - BREAKING CHANGE: Change np.meshgrid indexing in
   `RTDCBase.get_kde_contour` from "xy" to "ij"
 - feat: new submodule `kde_contours` for computing kernel density
   contour lines at specific data percentiles (#60)
 - fix: range for contour KDE computation did not always contain end
   value (`RTDCBase.get_kde_contour`)
 - fix: `positions` keyword argument in `RTDCBase.get_kde_scatter`
   was not correctly scaled in the logarithmic case
 - ref: cleanup and document PolygonFilter.point_in_poly
 - ref: move skimage code to separate submodule "external"
 - ref: drop dependency on statsmodels and move relevant code
   to submodule "external"
0.9.1
 - fix: all-zero features were treated as non-existent due to relic
   from pre-0.3.3 era
 - fix: correct extraction of start time from tdms format
   (1h offset from local time and measurement duration offset)
 - fix: correct extraction of module composition from tdms format
   (replace "+" with ",")
 - enh: add configuration key mapping for tdms format to simplify
   conversion to hdf5 format (see ``fmt_tdms.naming``)
 - enh: do not add laser info for unused lasers for tdms format
 - enh: dclab-verify-dataset checks for image attribute dtype
 - enh: include original software version when exporting to rtdc format
0.9.0
 - feat: add new feature: gravitational force, temperature,
   and ambient temperature
 - ref: remove unused `has_key` function in
   `rtdc_dataset.config.CaseInsensitiveDict`
 - setup: require numpy>=1.10.0 because of `equal_nan` argument in `allclose`
0.8.0
 - fix: usage of "xor" (^) instead of "or" (|) in statistics
 - feat: support `remove_invalid=False` in downsampling.downsample_rand (#27)
 - feat: add keyword arguments `xscale` and `yscale` to improve data
   visualization in `RTDCBase.get_downsampled_scatter`,
   `RTDCBase.get_kde_contour`, and `RTDCBase.get_kde_scatter` (#55) 
 - enh: make downsampling code more transparent
 - BREAKING CHANGE: low-level downsampling methods refactored
   - downsampling.downsample_grid: removed keyword argument
     `remove_invalid`, because setting it to `False` makes no sense
     in this context
   - downsampling.downsample_rand: changed default value of `remove_invalid`
     to `False`, because this is more objective
   - rename keyword argument `retidx` to `ret_idx`
   - these changes do not affect any other higher level functionalities
     in `dclab.rtdc_dataset` or in Shape-Out
0.7.0
 - feat: add new ancillary feature: principal inertia ratio (#46)
 - feat: add new ancillary feature: absolute tilt (#53)
 - feat: add computation of viscosity for water (#52)
0.6.3
 - fix: channel width not correctly identified for old tdms files
0.6.2
 - ci: automate release to PyPI with appveyor and travis-ci
0.6.0
 - fix: image export as .avi did not have option to use unfiltered data
 - fix: avoid a few unicode gotchas
 - feat: use Doane's formula for kernel density estimator defaults (#42)
 - docs: usage examples, advanced scripting, and code reference update (#49)
0.5.2
 - Migrate from os.path to pathlib (#50)
 - fmt_hdf5: Add run index to title
0.5.1
 - Setup: add dependencies for statsmodels
 - Tests: filter known warnings
 - fmt_hdf5: import unknown keys such that "dclab-verify-dataset"
   can complain about them
0.5.0
 - BREAKING CHANGES:
   - definitions.feature_names now contains non-scalar
     features (inlcuding "image", "contour", "mask", and "trace"). To
     test for scalar features, use definitions.scalar_feature_names.
   - features bright_* are computed from mask instead of from contour
 - Bugfixes:
   - write correct event count in exported hdf5 data files
   - improve implementation of video file handling in fmt_tdms
 - add new non-scalar feature "mask" (#48)
 - removed configuration key [online_contour]: "bin margin" (#47)
 - minor improvements for the tdms file format
0.4.0
 - Bugfix: CLI "dclab-tdms2rtdc" did not work for single tdms files (#45)
 - update configuration keys:
   - added new keys for [fluorescence]
   - added [setup]: "identifier"
   - removed [imaging]: "exposure time", "flash current"
   - removed [setup]: "temperature", "viscosity"
 - renamed feature "ncells" to "nevents"
0.3.3
 - ref: do not import missing features as zeros in fmt_tdms 
 - CLI:
   - add tdms-to-rtdc converter "dclab-tdms2rtdc" (#36)
   - improve "dclab-verify-dataset" user experience
 - Bugfixes:
   - "limit events" filtering must be integer not boolean (#41)
   - Support opening tdms files with capitalized "userDef" column names
   - OSError when trying to open files from repository root
0.3.2
 - CLI: add rudimentary dataset checker "dclab-verify-dataset" (#37)
 - Add logic to compute parent/root/child event indices of RTDC_Hierarchy
   - Hierarchy children now support contour, image, and traces
   - Hierarchy children now support and remember manual filters (#22)
 - Update emodulus look-up table with larger values for deformation
 - Implement pixel size correction for emodulus computation
 - Allow to add pixelation error to isoelastics (`add_px_err=True`) (#28)
 - Bugfixes:
   - Pixel size not read from tdms-based measurements
   - Young's modulus computation wrong due to faulty FEM simulations (#39)
0.3.1
 - Remove all-zero dummy columns from dict format
 - Implement hdf5-based RT-DC data reader (#32)
 - Implement hdf5-based RT-DC data writer (#33)
 - Bugfixes:
   - Automatically fix inverted box filters 
   - RTDC_TDMS trace data contained empty arrays when no trace
     data was present (trace key should not have been accessible) 
   - Not possible to get isoelastics for circularity
0.3.0
 - New fluorescence crosstalk correction feature recipe (#35)
 - New ancillary features "fl1_max_ctc", "fl2_max_ctc", "fl3_max_ctc" (#35)
 - Add priority for multiple ancillary features with same name
 - Bugfixes:
   - Configuration key values were not hashed for ancillary features
 - Code cleanup:
   - Refactoring: Put ancillary columns into a new folder module
   - Refactoring: Use the term "feature" consistently
   - Unify trace handling in dclab (#30)
   - Add functions to convert input config data
0.2.9
 - Bugfixes:
   - Regression when loading configuration strings containing quotes
   - Parameters missing when loading ShapeIn 2.0.1 tdms data
0.2.8
 - Refactor configuration class to support new format (#26)
0.2.7
 - New submodule and classes for managing isoelastics
 - New ancillary columns "inert_ratio_raw" and "inert_ratio_cvx"
 - Bugfixes:
   - Typo when finding contour data files (tdms file format)
 - Rrefactoring:
   - "features" submodule with basic methods for ancillary columns
0.2.6
 - Return event images as gray scale (#17) 
 - Bugfixes:
   - Shrink ancillary column size if it exceeds dataset size
   - Generate random RTDCBase.identifier (do not use RTDCBase.hash)
     to fix problem with identical identifiers for hierarchy children
   - Correctly determine contour data files (tdms file format)
   - Allow contour data indices larger than uint8
0.2.5
 - Add ancillary columns "bright_avg" and "bright_sd" (#18, #19)
 - Standardize attributes of RTDCBase subclasses (#12)
 - Refactoring:
   - New column names and removal of redundant column identifiers (#16)
   - Minor improvements towards PEP8 (e.g. #15)
   - New class for handling filters (#13)
 - Bugfixes:
   - Hierarchy child computed all ancillary columns of parent upon
     checking availability of a column
0.2.4
 - Replace OpenCV with imageio
 - Add (ancilliary) computation of volume (#11)
 - Add convenience methods for `Configuration`
 - Refactoring (#8):
   - Separate classes for .tdms, dict-based, and hierarchy datasets
   - Introduce "_events" attribute for stored data
   - Data columns (including image, trace, contour) are accessed via
     keys instead of attributes.
   - Make space for new hdf5-based file format
   - Introduce ancilliary columns that are computed on-the-fly
     (new "_ancilliaries" attribute and "ancilliary_columns.py")
0.2.3
 - Add look-up table for elastic modulus (#7)
 - Add filtering option "remove invalid events" to remove nan/inf
 - Support nan and inf in data analysis
 - Improve downsampling performance
 - Refactor downsampling methods (#6)
0.2.2
 - Add new histogram-based kernel density estimator (#2)
 - Refactoring:
   - Configuration fully handled by RTDC_DataSet module (#5)
   - Simplify video export function (#4)
   - Removed "Plotting" configuration key
   - Removed .cfg configuration files
0.2.1
 - Support npTDMS 0.9.0
 - Add AVI-Export function
 - Add lazy submodule for event trace data and rename `RTDC_DataSet.traces`
   to `RTDC_DataSet.trace`
 - Add "Event index" column
0.2.0
 - Compute sensible default configuration parameters for
   KDE estimation and contour plotting
 - Speed-up handling of contour text files
 - Add support for "User Defined" column in tdms files
0.1.9
 - Implement hierarchical instantiation of RTDC_DataSet
 - Bugfix: Prevent instances of PolygonFilter that have same id
 - Load InertiaRatio and InertiaRatioRaw from tdms files
0.1.8
 - Allow to instantiate RTDC_DataSet without a tdms file
 - Add statistics submodule
 - Bugfixes:
   - Faulty hashing strategy in `RTDC_DataSet.GetDownSampledScatter`
 - Code cleanup (renamed methods, cleaned structure)
 - Corrections/additions in definitions (fRT-DC)
0.1.7
 - Added channel: distance between to first fl. peaks
 - Added fluorescence channels: peak position, peak area, number of peaks
 - Allow to disable KDE computation
 - Add filter array for manual (user-defined) filtering
 - Add config parameters for log axis scaling
 - Add channels: bounding box x- and y-size
 - Bugfixes:
   - cached.py did not handle `None`
   - Limiting number of events caused integer/bool error
0.1.6
 - Added `RTDC_DataSet.ExportTSV` for data export
 - Bugfixes:
   - Correct determination of video file in RTDCDataSet
   - Fix multivariate KDE computation
   - Contour accuracy for Defo overridden by that of Circ
0.1.5
 - Fix regressions with filtering.
   https://github.com/ZELLMECHANIK-DRESDEN/ShapeOut/issues/43 
 - Ignore empty columns in .tdms files (#1)
 - Moved RTDC_DataSet and PolygonFilter classes to separate files
 - Introduce more transparent caching - improves speed in some cases
0.1.4
 - Added support for 3-channel fluorescence data (FL-1..3 max/width)
0.1.3
 - Fixed minor polygon filter problems.
 - Fix a couple of Shape-Out-related issues:
   - https://github.com/ZELLMECHANIK-DRESDEN/ShapeOut/issues/17 
   - https://github.com/ZELLMECHANIK-DRESDEN/ShapeOut/issues/20
   - https://github.com/ZELLMECHANIK-DRESDEN/ShapeOut/issues/37
   - https://github.com/ZELLMECHANIK-DRESDEN/ShapeOut/issues/38
0.1.2
 - Add support for limiting amount of data points analyzed
   with the configuration keyword "Limit Events"
 - Comments refer to "events" instead of "points" from now on<|MERGE_RESOLUTION|>--- conflicted
+++ resolved
@@ -1,11 +1,9 @@
+0.59.2
+ - enh: add log entry to the output file when exporting data
 0.59.1
-<<<<<<< HEAD
- - enh: add log entry to the output file when exporting data
-=======
  - fix: protection against cyclic basin dependencies
  - fix: ValueError when exporting data from basin-mapped dataset
  - fix: Check for basin availability when checking run identifier
->>>>>>> 5e1e5b1b
 0.59.0
  - feat: support basins with blown indices
  - enh: increase verbosity when failing to resolve basins
