--- conflicted
+++ resolved
@@ -2,11 +2,8 @@
  - docs: properly employ license GPL-2.0-or-later
  - ref: add KernelDensityEstimator class
  - ref: perform avi export with PyAV instead of imageio
-<<<<<<< HEAD
+ - setup: bump fcswrite to 0.5.1
  - ref: avoid kde module deprecation warnings during test runs
-=======
- - setup: bump fcswrite to 0.5.1
->>>>>>> be64e365
 0.62.16
  - enh: allow editing S3 credentials via environment variables at runtime
  - docs: fix typo in S3 section (missing `DCLAB_S3_SECRET_ACCESS_KEY`)
