--- conflicted
+++ resolved
@@ -1,4 +1,3 @@
-<<<<<<< HEAD
 0.48.0
  - BREAKING CHANGE: remove deprecated "emodulus model" key from
    dataset configuration
@@ -6,7 +5,6 @@
  - enh: use the 'buyukurganci-2022' model for isoelastics by default
  - enh: increase verbosity when opening an .rtdc file failed
  - enh: support shorthand for known media for viscosity computation
-=======
 0.47.9
  - docs: update part about DCOR (#182)
 0.47.8
@@ -16,7 +14,6 @@
  - ref: make the h5py.File object public in RTDC_HDF5
 0.47.6
  - fix: register float32 time from ShapeIn as defective feature
->>>>>>> 73fecddc
  - docs: make "edit on GitHub" link lead to actual source file again
 0.47.5
  - enh: allow temporary features for hierarchy children (#123)
