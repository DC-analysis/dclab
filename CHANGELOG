--- conflicted
+++ resolved
@@ -1,12 +1,9 @@
-<<<<<<< HEAD
 0.52.0
  - feat: qpi features and related metadata added to definitions (#192)
-=======
 0.51.4
  - setup: wrong package setup
 0.51.3
  - setup: wrong package setup
->>>>>>> 4996e230
 0.51.2
  - enh: support dictionary of arrays in RTDCWriter.store_table
  - tests: added missing test files
