--- conflicted
+++ resolved
@@ -1,9 +1,6 @@
 0.33.0
-<<<<<<< HEAD
  - fix: catch errors for integrity checks on non-raw datasets (#102)
-=======
  - feat: add metadata keys for baseline offset (#107)
->>>>>>> a3441a95
  - fix: add check for negative fluorescence values (#101)
  - feat: introduce user-defined temporary features (point 2 in #98)
  - setup: remove deprecated setup.py test
