"""
.. versionadded:: 0.33.0
"""
<<<<<<< HEAD
from __future__ import annotations

from typing import Optional
import numpy as np

from .core import RTDCBase
=======
import numpy as np

>>>>>>> dae7c757
from ..definitions import feat_logic

from .fmt_hierarchy import RTDC_Hierarchy, map_indices_child2root


_registered_temporary_features = []


def deregister_all():
    """Deregisters all temporary features"""
    for feat in list(_registered_temporary_features):
        deregister_temporary_feature(feat)


def deregister_temporary_feature(feature: str):
    """Convenience function for deregistering a temporary feature

    This method is mostly used during testing. It does not
    remove the actual feature data from any dataset; the data
    will stay in memory but is not accessible anymore through
    the public methods of the :class:`RTDCBase` user interface.
    """
    if feature in _registered_temporary_features:
        _registered_temporary_features.remove(feature)
        feat_logic.feature_deregister(feature)


def register_temporary_feature(feature: str,
                               label: Optional[str] = None,
                               is_scalar: bool = True):
    """Register a new temporary feature

    Temporary features are custom features that can be defined ad hoc
    by the user. Temporary features are helpful when the integral
    features are not enough, e.g. for prototyping, testing, or
    collating with other data. Temporary features allow you to
    leverage the full functionality of :class:`RTDCBase` with
    your custom features (no need to go for a custom `pandas.Dataframe`).

    Parameters
    ----------
    feature: str
        Feature name; allowed characters are lower-case letters,
        digits, and underscores
    label: str
        Feature label used e.g. for plotting
    is_scalar: bool
        Whether or not the feature is a scalar feature
    """
    feat_logic.feature_register(feature, label, is_scalar)
    _registered_temporary_features.append(feature)


def set_temporary_feature(rtdc_ds: RTDCBase,
                          feature: str,
                          data: np.ndarray):
    """Set temporary feature data for a dataset

    Parameters
    ----------
    rtdc_ds: dclab.RTDCBase
        Dataset for which to set the feature. Note that the
        length of the feature `data` must match the number of events
        in `rtdc_ds`. If the dataset is a hierarchy child, the data will also
        be set in the parent dataset, but only for those events that are part
        of the child. For all events in the parent dataset that are not part
        of the child dataset, the temporary feature is set to np.nan.
    feature: str
        Feature name
    data: np.ndarray
        The data
    """
    if not feat_logic.feature_exists(feature):
        raise ValueError(
            f"Temporary feature '{feature}' has not been registered!")
    if len(data) != len(rtdc_ds):
        raise ValueError(f"The temporary feature {feature} must have same "
                         f"length as the dataset. Expected length "
                         f"{len(rtdc_ds)}, got length {len(data)}!")
    if isinstance(rtdc_ds, RTDC_Hierarchy):
        root_ids = map_indices_child2root(rtdc_ds, np.arange(len(rtdc_ds)))
        root_parent = rtdc_ds.get_root_parent()
        root_feat_data = np.empty((len(root_parent)))
        root_feat_data[:] = np.nan
        root_feat_data[root_ids] = data
        set_temporary_feature(root_parent, feature, root_feat_data)
        rtdc_ds.rejuvenate()
    else:
        feat_logic.check_feature_shape(feature, data)
        rtdc_ds._usertemp[feature] = data<|MERGE_RESOLUTION|>--- conflicted
+++ resolved
@@ -1,17 +1,13 @@
 """
 .. versionadded:: 0.33.0
 """
-<<<<<<< HEAD
 from __future__ import annotations
 
 from typing import Optional
+
 import numpy as np
 
 from .core import RTDCBase
-=======
-import numpy as np
-
->>>>>>> dae7c757
 from ..definitions import feat_logic
 
 from .fmt_hierarchy import RTDC_Hierarchy, map_indices_child2root
